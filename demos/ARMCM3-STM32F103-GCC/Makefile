##############################################################################
# Build global options
# NOTE: Can be overridden externally.
#

# Compiler options here.
ifeq ($(USE_OPT),)
  USE_OPT = -O2 -ggdb -fomit-frame-pointer -mabi=apcs-gnu -falign-functions=16
endif

# C++ specific options here (added to USE_OPT).
ifeq ($(USE_CPPOPT),)
  USE_CPPOPT = -fno-rtti
endif

# Enable this if you want the linker to remove unused code and data
ifeq ($(USE_LINK_GC),)
  USE_LINK_GC = yes
endif

# If enabled, this option allows to compile the application in THUMB mode.
ifeq ($(USE_THUMB),)
  USE_THUMB = yes
endif

# Enable register caching optimization (read documentation).
ifeq ($(USE_CURRP_CACHING),)
  USE_CURRP_CACHING = no
endif

#
# Build global options
##############################################################################

##############################################################################
# Architecture or project specific options
#

# Enable this if you really want to use the STM FWLib.
ifeq ($(USE_FWLIB),)
  USE_FWLIB = no
endif

#
# Architecture or project specific options
##############################################################################

##############################################################################
# Project, sources and paths
#

# Define project name here
PROJECT = ch

# Define linker script file here
LDSCRIPT= ch.ld

# Imported source files
include ../../src/kernel.mk
include ../../test/test.mk

# C sources that can be compiled in ARM or THUMB mode depending on the global
# setting.
CSRC = ../../ports/ARMCM3/chcore.c \
       ../../ports/ARMCM3/nvic.c \
       ../../ports/ARMCM3-STM32F103/stm32_serial.c \
       ${KERNSRC} \
       ${TESTSRC} \
       ../../src/lib/evtimer.c \
       board.c main.c

# C++ sources that can be compiled in ARM or THUMB mode depending on the global
# setting.
CPPSRC =

# C sources to be compiled in ARM mode regardless of the global setting.
# NOTE: Mixing ARM and THUMB mode enables the -mthumb-interwork compiler
#       option that results in lower performance and larger code size.
ACSRC =

# C++ sources to be compiled in ARM mode regardless of the global setting.
# NOTE: Mixing ARM and THUMB mode enables the -mthumb-interwork compiler
#       option that results in lower performance and larger code size.
ACPPSRC =

# C sources to be compiled in THUMB mode regardless of the global setting.
# NOTE: Mixing ARM and THUMB mode enables the -mthumb-interwork compiler
#       option that results in lower performance and larger code size.
TCSRC =

# C sources to be compiled in THUMB mode regardless of the global setting.
# NOTE: Mixing ARM and THUMB mode enables the -mthumb-interwork compiler
#       option that results in lower performance and larger code size.
TCPPSRC =

# List ASM source files here
ASMSRC =  ../../ports/ARMCM3/crt0.s \
          ../../ports/ARMCM3-STM32F103/vectors.s

INCDIR = $(KERNINC) $(TESTINC) \
         ../../src/lib \
         ../../ports/ARMCM3 \
         ../../ports/ARMCM3-STM32F103 \
         ./stm32lib/inc

#
# Project, sources and paths
##############################################################################

##############################################################################
# Compiler settings
#

MCU  = cortex-m3

TRGT = arm-elf-
CC   = $(TRGT)gcc
CPPC = $(TRGT)g++
# Enable loading with g++ only if you need C++ runtime support.
# NOTE: You can use C++ even without C++ support if you are careful. C++
#       runtime support makes code size explode.
LD   = $(TRGT)gcc
#LD   = $(TRGT)g++
CP   = $(TRGT)objcopy
AS   = $(TRGT)gcc -x assembler-with-cpp
OD   = $(TRGT)objdump
HEX  = $(CP) -O ihex
BIN  = $(CP) -O binary

# ARM-specific options here
AOPT =

# THUMB-specific options here
TOPT = -mthumb -DTHUMB

# Define C warning options here
CWARN = -Wall -Wstrict-prototypes

# Define C++ warning options here
CPPWARN = -Wall

#
# Compiler settings
##############################################################################

##############################################################################
# Start of default section
#

# Enable this if you really want to use the STM FWLib. ChibiOS/RT does not
# require it and does not support the library except for this Makefile option.
USE_FWLIB = no

# List all default C defines here, like -D_DEBUG=1
DDEFS =

# List all default ASM defines here, like -D_DEBUG=1
DADEFS =

# List all default directories to look for include files here
DINCDIR =

# List the default directory to look for the libraries here
DLIBDIR =

# List all default libraries here
DLIBS =

#
# End of default section
##############################################################################

##############################################################################
# Start of user section
#

# List all user C define here, like -D_DEBUG=1
UDEFS =

# Define ASM defines here
UADEFS =

<<<<<<< HEAD
# Imported source files
include ../../src/kernel.mk
include ../../test/test.mk
ifeq ($(USE_FWLIB),yes)
include ./stm32lib/stm32lib.mk
endif

# List ARM-mode C source files here
SRC = ../../ports/ARMCM3/chcore.c ../../ports/ARMCM3/nvic.c \
      ../../ports/ARMCM3-STM32F103/stm32_serial.c \
       ${KERNSRC} \
       ${TESTSRC} \
      ../../src/lib/evtimer.c \
      board.c main.c

ifeq ($(USE_FWLIB),yes)
SRC += ${STM32SRC}
endif

# List ASM source files here
ASMSRC = ../../ports/ARMCM3/crt0.s ../../ports/ARMCM3-STM32F103/vectors.s

# List all user directories here
UINCDIR = ../../src/include ../../src/lib ../../test \
          ../../ports/ARMCM3 ../../ports/ARMCM3-STM32F103 \
          ./stm32lib/inc
=======
# List all user directories here
UINCDIR =
>>>>>>> 5f996e99

# List the user directory to look for the libraries here
ULIBDIR =

# List all user libraries here
ULIBS =

<<<<<<< HEAD
# Common options here
# NOTE: -ffixed-r7 is only needed if you enabled CH_CURRP_REGISTER_CACHE in
#       chconf.h.
# NOTE: -falign-functions=16 may improve the performance, not always, but
#       increases the code size.
# NOTE: Add -fno-strict-aliasing if you are tired to see all the warnings
#       generated by the STM FWLib, this option increases code size too.
OPT = -O2 -ggdb -fomit-frame-pointer -mabi=apcs-gnu
#OPT += -ffixed-r7
OPT += -falign-functions=16

ifeq ($(USE_FWLIB),yes)
# The thing generates a lot of aliasing warnings, this disables an optimization
# and the warning disappears, the code is a bit larger however.
OPT += -fno-strict-aliasing
endif

# Define warning options here
WARN = -Wall -Wstrict-prototypes

=======
>>>>>>> 5f996e99
#
# End of user defines
##############################################################################

ifeq ($(USE_FWLIB),yes)
  include ./stm32lib/stm32lib.mk
  CSRC += ${STM32SRC}
  # The thing generates a lot of aliasing warnings, this disables an
  # optimization and the warning disappears, the code is a bit larger however.
  USE_OPT += -fno-strict-aliasing
endif

include ../../ports/ARM/rules.mk
<|MERGE_RESOLUTION|>--- conflicted
+++ resolved
@@ -1,256 +1,200 @@
-##############################################################################
-# Build global options
-# NOTE: Can be overridden externally.
-#
-
-# Compiler options here.
-ifeq ($(USE_OPT),)
-  USE_OPT = -O2 -ggdb -fomit-frame-pointer -mabi=apcs-gnu -falign-functions=16
-endif
-
-# C++ specific options here (added to USE_OPT).
-ifeq ($(USE_CPPOPT),)
-  USE_CPPOPT = -fno-rtti
-endif
-
-# Enable this if you want the linker to remove unused code and data
-ifeq ($(USE_LINK_GC),)
-  USE_LINK_GC = yes
-endif
-
-# If enabled, this option allows to compile the application in THUMB mode.
-ifeq ($(USE_THUMB),)
-  USE_THUMB = yes
-endif
-
-# Enable register caching optimization (read documentation).
-ifeq ($(USE_CURRP_CACHING),)
-  USE_CURRP_CACHING = no
-endif
-
-#
-# Build global options
-##############################################################################
-
-##############################################################################
-# Architecture or project specific options
-#
-
-# Enable this if you really want to use the STM FWLib.
-ifeq ($(USE_FWLIB),)
-  USE_FWLIB = no
-endif
-
-#
-# Architecture or project specific options
-##############################################################################
-
-##############################################################################
-# Project, sources and paths
-#
-
-# Define project name here
-PROJECT = ch
-
-# Define linker script file here
-LDSCRIPT= ch.ld
-
-# Imported source files
-include ../../src/kernel.mk
-include ../../test/test.mk
-
-# C sources that can be compiled in ARM or THUMB mode depending on the global
-# setting.
-CSRC = ../../ports/ARMCM3/chcore.c \
-       ../../ports/ARMCM3/nvic.c \
-       ../../ports/ARMCM3-STM32F103/stm32_serial.c \
-       ${KERNSRC} \
-       ${TESTSRC} \
-       ../../src/lib/evtimer.c \
-       board.c main.c
-
-# C++ sources that can be compiled in ARM or THUMB mode depending on the global
-# setting.
-CPPSRC =
-
-# C sources to be compiled in ARM mode regardless of the global setting.
-# NOTE: Mixing ARM and THUMB mode enables the -mthumb-interwork compiler
-#       option that results in lower performance and larger code size.
-ACSRC =
-
-# C++ sources to be compiled in ARM mode regardless of the global setting.
-# NOTE: Mixing ARM and THUMB mode enables the -mthumb-interwork compiler
-#       option that results in lower performance and larger code size.
-ACPPSRC =
-
-# C sources to be compiled in THUMB mode regardless of the global setting.
-# NOTE: Mixing ARM and THUMB mode enables the -mthumb-interwork compiler
-#       option that results in lower performance and larger code size.
-TCSRC =
-
-# C sources to be compiled in THUMB mode regardless of the global setting.
-# NOTE: Mixing ARM and THUMB mode enables the -mthumb-interwork compiler
-#       option that results in lower performance and larger code size.
-TCPPSRC =
-
-# List ASM source files here
-ASMSRC =  ../../ports/ARMCM3/crt0.s \
-          ../../ports/ARMCM3-STM32F103/vectors.s
-
-INCDIR = $(KERNINC) $(TESTINC) \
-         ../../src/lib \
-         ../../ports/ARMCM3 \
-         ../../ports/ARMCM3-STM32F103 \
-         ./stm32lib/inc
-
-#
-# Project, sources and paths
-##############################################################################
-
-##############################################################################
-# Compiler settings
-#
-
-MCU  = cortex-m3
-
-TRGT = arm-elf-
-CC   = $(TRGT)gcc
-CPPC = $(TRGT)g++
-# Enable loading with g++ only if you need C++ runtime support.
-# NOTE: You can use C++ even without C++ support if you are careful. C++
-#       runtime support makes code size explode.
-LD   = $(TRGT)gcc
-#LD   = $(TRGT)g++
-CP   = $(TRGT)objcopy
-AS   = $(TRGT)gcc -x assembler-with-cpp
-OD   = $(TRGT)objdump
-HEX  = $(CP) -O ihex
-BIN  = $(CP) -O binary
-
-# ARM-specific options here
-AOPT =
-
-# THUMB-specific options here
-TOPT = -mthumb -DTHUMB
-
-# Define C warning options here
-CWARN = -Wall -Wstrict-prototypes
-
-# Define C++ warning options here
-CPPWARN = -Wall
-
-#
-# Compiler settings
-##############################################################################
-
-##############################################################################
-# Start of default section
-#
-
-# Enable this if you really want to use the STM FWLib. ChibiOS/RT does not
-# require it and does not support the library except for this Makefile option.
-USE_FWLIB = no
-
-# List all default C defines here, like -D_DEBUG=1
-DDEFS =
-
-# List all default ASM defines here, like -D_DEBUG=1
-DADEFS =
-
-# List all default directories to look for include files here
-DINCDIR =
-
-# List the default directory to look for the libraries here
-DLIBDIR =
-
-# List all default libraries here
-DLIBS =
-
-#
-# End of default section
-##############################################################################
-
-##############################################################################
-# Start of user section
-#
-
-# List all user C define here, like -D_DEBUG=1
-UDEFS =
-
-# Define ASM defines here
-UADEFS =
-
-<<<<<<< HEAD
-# Imported source files
-include ../../src/kernel.mk
-include ../../test/test.mk
-ifeq ($(USE_FWLIB),yes)
-include ./stm32lib/stm32lib.mk
-endif
-
-# List ARM-mode C source files here
-SRC = ../../ports/ARMCM3/chcore.c ../../ports/ARMCM3/nvic.c \
-      ../../ports/ARMCM3-STM32F103/stm32_serial.c \
-       ${KERNSRC} \
-       ${TESTSRC} \
-      ../../src/lib/evtimer.c \
-      board.c main.c
-
-ifeq ($(USE_FWLIB),yes)
-SRC += ${STM32SRC}
-endif
-
-# List ASM source files here
-ASMSRC = ../../ports/ARMCM3/crt0.s ../../ports/ARMCM3-STM32F103/vectors.s
-
-# List all user directories here
-UINCDIR = ../../src/include ../../src/lib ../../test \
-          ../../ports/ARMCM3 ../../ports/ARMCM3-STM32F103 \
-          ./stm32lib/inc
-=======
-# List all user directories here
-UINCDIR =
->>>>>>> 5f996e99
-
-# List the user directory to look for the libraries here
-ULIBDIR =
-
-# List all user libraries here
-ULIBS =
-
-<<<<<<< HEAD
-# Common options here
-# NOTE: -ffixed-r7 is only needed if you enabled CH_CURRP_REGISTER_CACHE in
-#       chconf.h.
-# NOTE: -falign-functions=16 may improve the performance, not always, but
-#       increases the code size.
-# NOTE: Add -fno-strict-aliasing if you are tired to see all the warnings
-#       generated by the STM FWLib, this option increases code size too.
-OPT = -O2 -ggdb -fomit-frame-pointer -mabi=apcs-gnu
-#OPT += -ffixed-r7
-OPT += -falign-functions=16
-
-ifeq ($(USE_FWLIB),yes)
-# The thing generates a lot of aliasing warnings, this disables an optimization
-# and the warning disappears, the code is a bit larger however.
-OPT += -fno-strict-aliasing
-endif
-
-# Define warning options here
-WARN = -Wall -Wstrict-prototypes
-
-=======
->>>>>>> 5f996e99
-#
-# End of user defines
-##############################################################################
-
-ifeq ($(USE_FWLIB),yes)
-  include ./stm32lib/stm32lib.mk
-  CSRC += ${STM32SRC}
-  # The thing generates a lot of aliasing warnings, this disables an
-  # optimization and the warning disappears, the code is a bit larger however.
-  USE_OPT += -fno-strict-aliasing
-endif
-
-include ../../ports/ARM/rules.mk
+##############################################################################
+# Build global options
+# NOTE: Can be overridden externally.
+#
+
+# Compiler options here.
+ifeq ($(USE_OPT),)
+  USE_OPT = -O2 -ggdb -fomit-frame-pointer -mabi=apcs-gnu -falign-functions=16
+endif
+
+# C++ specific options here (added to USE_OPT).
+ifeq ($(USE_CPPOPT),)
+  USE_CPPOPT = -fno-rtti
+endif
+
+# Enable this if you want the linker to remove unused code and data
+ifeq ($(USE_LINK_GC),)
+  USE_LINK_GC = yes
+endif
+
+# If enabled, this option allows to compile the application in THUMB mode.
+ifeq ($(USE_THUMB),)
+  USE_THUMB = yes
+endif
+
+# Enable register caching optimization (read documentation).
+ifeq ($(USE_CURRP_CACHING),)
+  USE_CURRP_CACHING = no
+endif
+
+#
+# Build global options
+##############################################################################
+
+##############################################################################
+# Architecture or project specific options
+#
+
+# Enable this if you really want to use the STM FWLib.
+ifeq ($(USE_FWLIB),)
+  USE_FWLIB = no
+endif
+
+#
+# Architecture or project specific options
+##############################################################################
+
+##############################################################################
+# Project, sources and paths
+#
+
+# Define project name here
+PROJECT = ch
+
+# Define linker script file here
+LDSCRIPT= ch.ld
+
+# Imported source files
+include ../../src/kernel.mk
+include ../../test/test.mk
+
+# C sources that can be compiled in ARM or THUMB mode depending on the global
+# setting.
+CSRC = ../../ports/ARMCM3/chcore.c \
+       ../../ports/ARMCM3/nvic.c \
+       ../../ports/ARMCM3-STM32F103/stm32_serial.c \
+       ${KERNSRC} \
+       ${TESTSRC} \
+       ../../src/lib/evtimer.c \
+       board.c main.c
+
+# C++ sources that can be compiled in ARM or THUMB mode depending on the global
+# setting.
+CPPSRC =
+
+# C sources to be compiled in ARM mode regardless of the global setting.
+# NOTE: Mixing ARM and THUMB mode enables the -mthumb-interwork compiler
+#       option that results in lower performance and larger code size.
+ACSRC =
+
+# C++ sources to be compiled in ARM mode regardless of the global setting.
+# NOTE: Mixing ARM and THUMB mode enables the -mthumb-interwork compiler
+#       option that results in lower performance and larger code size.
+ACPPSRC =
+
+# C sources to be compiled in THUMB mode regardless of the global setting.
+# NOTE: Mixing ARM and THUMB mode enables the -mthumb-interwork compiler
+#       option that results in lower performance and larger code size.
+TCSRC =
+
+# C sources to be compiled in THUMB mode regardless of the global setting.
+# NOTE: Mixing ARM and THUMB mode enables the -mthumb-interwork compiler
+#       option that results in lower performance and larger code size.
+TCPPSRC =
+
+# List ASM source files here
+ASMSRC =  ../../ports/ARMCM3/crt0.s \
+          ../../ports/ARMCM3-STM32F103/vectors.s
+
+INCDIR = $(KERNINC) $(TESTINC) \
+         ../../src/lib \
+         ../../ports/ARMCM3 \
+         ../../ports/ARMCM3-STM32F103 \
+         ./stm32lib/inc
+
+#
+# Project, sources and paths
+##############################################################################
+
+##############################################################################
+# Compiler settings
+#
+
+MCU  = cortex-m3
+
+TRGT = arm-elf-
+CC   = $(TRGT)gcc
+CPPC = $(TRGT)g++
+# Enable loading with g++ only if you need C++ runtime support.
+# NOTE: You can use C++ even without C++ support if you are careful. C++
+#       runtime support makes code size explode.
+LD   = $(TRGT)gcc
+#LD   = $(TRGT)g++
+CP   = $(TRGT)objcopy
+AS   = $(TRGT)gcc -x assembler-with-cpp
+OD   = $(TRGT)objdump
+HEX  = $(CP) -O ihex
+BIN  = $(CP) -O binary
+
+# ARM-specific options here
+AOPT =
+
+# THUMB-specific options here
+TOPT = -mthumb -DTHUMB
+
+# Define C warning options here
+CWARN = -Wall -Wstrict-prototypes
+
+# Define C++ warning options here
+CPPWARN = -Wall
+
+#
+# Compiler settings
+##############################################################################
+
+##############################################################################
+# Start of default section
+#
+
+# List all default C defines here, like -D_DEBUG=1
+DDEFS =
+
+# List all default ASM defines here, like -D_DEBUG=1
+DADEFS =
+
+# List all default directories to look for include files here
+DINCDIR =
+
+# List the default directory to look for the libraries here
+DLIBDIR =
+
+# List all default libraries here
+DLIBS =
+
+#
+# End of default section
+##############################################################################
+
+##############################################################################
+# Start of user section
+#
+
+# List all user C define here, like -D_DEBUG=1
+UDEFS =
+
+# Define ASM defines here
+UADEFS =
+
+# List all user directories here
+UINCDIR =
+
+# List the user directory to look for the libraries here
+ULIBDIR =
+
+# List all user libraries here
+ULIBS =
+
+#
+# End of user defines
+##############################################################################
+
+ifeq ($(USE_FWLIB),yes)
+  include ./stm32lib/stm32lib.mk
+  CSRC += ${STM32SRC}
+  # The thing generates a lot of aliasing warnings, this disables an
+  # optimization and the warning disappears, the code is a bit larger however.
+  USE_OPT += -fno-strict-aliasing
+endif
+
+include ../../ports/ARM/rules.mk