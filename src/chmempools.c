--- conflicted
+++ resolved
@@ -1,124 +1,119 @@
-/*
-    ChibiOS/RT - Copyright (C) 2009 Giovanni Di Sirio.
-
-    This file is part of ChibiOS/RT.
-
-    ChibiOS/RT is free software; you can redistribute it and/or modify
-    it under the terms of the GNU General Public License as published by
-    the Free Software Foundation; either version 3 of the License, or
-    (at your option) any later version.
-
-    ChibiOS/RT is distributed in the hope that it will be useful,
-    but WITHOUT ANY WARRANTY; without even the implied warranty of
-    MERCHANTABILITY or FITNESS FOR A PARTICULAR PURPOSE.  See the
-    GNU General Public License for more details.
-
-    You should have received a copy of the GNU General Public License
-    along with this program.  If not, see <http://www.gnu.org/licenses/>.
-
-                                      ---
-
-    A special exception to the GPL can be applied should you wish to distribute
-    a combined work that includes ChibiOS/RT, without being obliged to provide
-    the source code for any proprietary components. See the file exception.txt
-    for full details of how and when the exception can be applied.
-*/
-
-/**
- * @file chmempools.c
- * @brief Memory Pools code.
- * @addtogroup MemoryPools
- * @{
- */
-
-#include <ch.h>
-
-#if CH_USE_MEMPOOLS
-/**
- * @brief Initializes an empty memory pool.
- *
- * @param[out] mp pointer to a @p MemoryPool structure
- * @param[in] size the size of the objects contained in this memory pool,
- *                 the minimum accepted size is the size of a pointer to void
- */
-void chPoolInit(MemoryPool *mp, size_t size) {
-
-<<<<<<< HEAD
-  chDbgAssert((mp != NULL) && (size >= sizeof(void *)),
-              "chpools.c, chPoolInit()");
-=======
-  chDbgCheck((mp != NULL) && (size >= sizeof(void *)), "chPoolInit");
->>>>>>> 5f996e99
-
-  mp->mp_next = NULL;
-  mp->mp_object_size = size;
-}
-
-/**
- * @brief Allocates an object from a memory pool.
- *
- * @param[in] mp pointer to a @p MemoryPool structure
- * @return The pointer to the allocated object.
- * @retval NULL if pool is empty.
- */
-void *chPoolAllocI(MemoryPool *mp) {
-  void *objp;
-
-  chDbgCheck(mp != NULL, "chPoolAllocI");
-
-  if ((objp = mp->mp_next) != NULL)
-    mp->mp_next = mp->mp_next->ph_next;
-
-  return objp;
-}
-
-/**
- * @brief Allocates an object from a memory pool.
- *
- * @param[in] mp pointer to a @p MemoryPool structure
- * @return The pointer to the allocated object.
- * @retval NULL if pool is empty.
- */
-void *chPoolAlloc(MemoryPool *mp) {
-  void *objp;
-
-  chSysLock();
-  objp = chPoolAllocI(mp);
-  chSysUnlock();
-  return objp;
-}
-
-/**
- * @brief Releases (or adds) an object into (to) a memory pool.
- *
- * @param[in] mp pointer to a @p MemoryPool structure
- * @param[in] objp the pointer to the object to be released or added
- * @note the object is assumed to be of the right size for the specified
- *       memory pool.
- */
-void chPoolFreeI(MemoryPool *mp, void *objp) {
-  struct pool_header *php = objp;
-
-  chDbgCheck((mp != NULL) && (objp != NULL), "chPoolFreeI");
-
-  php->ph_next = mp->mp_next;
-  mp->mp_next = php;
-}
-
-/**
- * @brief Releases (or adds) an object into (to) a memory pool.
- *
- * @param[in] mp pointer to a @p MemoryPool structure
- * @param[in] objp the pointer to the object to be released or added
- * @note the object is assumed to be of the right size for the specified
- *       memory pool.
- */
-void chPoolFree(MemoryPool *mp, void *objp) {
-
-  chSysLock();
-  chPoolFreeI(mp, objp);
-  chSysUnlock();
-}
-#endif /* CH_USE_MEMPOOLS */
-
-/** @} */
+/*
+    ChibiOS/RT - Copyright (C) 2009 Giovanni Di Sirio.
+
+    This file is part of ChibiOS/RT.
+
+    ChibiOS/RT is free software; you can redistribute it and/or modify
+    it under the terms of the GNU General Public License as published by
+    the Free Software Foundation; either version 3 of the License, or
+    (at your option) any later version.
+
+    ChibiOS/RT is distributed in the hope that it will be useful,
+    but WITHOUT ANY WARRANTY; without even the implied warranty of
+    MERCHANTABILITY or FITNESS FOR A PARTICULAR PURPOSE.  See the
+    GNU General Public License for more details.
+
+    You should have received a copy of the GNU General Public License
+    along with this program.  If not, see <http://www.gnu.org/licenses/>.
+
+                                      ---
+
+    A special exception to the GPL can be applied should you wish to distribute
+    a combined work that includes ChibiOS/RT, without being obliged to provide
+    the source code for any proprietary components. See the file exception.txt
+    for full details of how and when the exception can be applied.
+*/
+
+/**
+ * @file chmempools.c
+ * @brief Memory Pools code.
+ * @addtogroup MemoryPools
+ * @{
+ */
+
+#include <ch.h>
+
+#if CH_USE_MEMPOOLS
+/**
+ * @brief Initializes an empty memory pool.
+ *
+ * @param[out] mp pointer to a @p MemoryPool structure
+ * @param[in] size the size of the objects contained in this memory pool,
+ *                 the minimum accepted size is the size of a pointer to void
+ */
+void chPoolInit(MemoryPool *mp, size_t size) {
+
+  chDbgCheck((mp != NULL) && (size >= sizeof(void *)), "chPoolInit");
+
+  mp->mp_next = NULL;
+  mp->mp_object_size = size;
+}
+
+/**
+ * @brief Allocates an object from a memory pool.
+ *
+ * @param[in] mp pointer to a @p MemoryPool structure
+ * @return The pointer to the allocated object.
+ * @retval NULL if pool is empty.
+ */
+void *chPoolAllocI(MemoryPool *mp) {
+  void *objp;
+
+  chDbgCheck(mp != NULL, "chPoolAllocI");
+
+  if ((objp = mp->mp_next) != NULL)
+    mp->mp_next = mp->mp_next->ph_next;
+
+  return objp;
+}
+
+/**
+ * @brief Allocates an object from a memory pool.
+ *
+ * @param[in] mp pointer to a @p MemoryPool structure
+ * @return The pointer to the allocated object.
+ * @retval NULL if pool is empty.
+ */
+void *chPoolAlloc(MemoryPool *mp) {
+  void *objp;
+
+  chSysLock();
+  objp = chPoolAllocI(mp);
+  chSysUnlock();
+  return objp;
+}
+
+/**
+ * @brief Releases (or adds) an object into (to) a memory pool.
+ *
+ * @param[in] mp pointer to a @p MemoryPool structure
+ * @param[in] objp the pointer to the object to be released or added
+ * @note the object is assumed to be of the right size for the specified
+ *       memory pool.
+ */
+void chPoolFreeI(MemoryPool *mp, void *objp) {
+  struct pool_header *php = objp;
+
+  chDbgCheck((mp != NULL) && (objp != NULL), "chPoolFreeI");
+
+  php->ph_next = mp->mp_next;
+  mp->mp_next = php;
+}
+
+/**
+ * @brief Releases (or adds) an object into (to) a memory pool.
+ *
+ * @param[in] mp pointer to a @p MemoryPool structure
+ * @param[in] objp the pointer to the object to be released or added
+ * @note the object is assumed to be of the right size for the specified
+ *       memory pool.
+ */
+void chPoolFree(MemoryPool *mp, void *objp) {
+
+  chSysLock();
+  chPoolFreeI(mp, objp);
+  chSysUnlock();
+}
+#endif /* CH_USE_MEMPOOLS */
+
+/** @} */