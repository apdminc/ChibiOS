/*
    ChibiOS/RT - Copyright (C) 2009 Giovanni Di Sirio.

    This file is part of ChibiOS/RT.

    ChibiOS/RT is free software; you can redistribute it and/or modify
    it under the terms of the GNU General Public License as published by
    the Free Software Foundation; either version 3 of the License, or
    (at your option) any later version.

    ChibiOS/RT is distributed in the hope that it will be useful,
    but WITHOUT ANY WARRANTY; without even the implied warranty of
    MERCHANTABILITY or FITNESS FOR A PARTICULAR PURPOSE.  See the
    GNU General Public License for more details.

    You should have received a copy of the GNU General Public License
    along with this program.  If not, see <http://www.gnu.org/licenses/>.

                                      ---

    A special exception to the GPL can be applied should you wish to distribute
    a combined work that includes ChibiOS/RT, without being obliged to provide
    the source code for any proprietary components. See the file exception.txt
    for full details of how and when the exception can be applied.
*/

/**
<<<<<<< HEAD
=======
 * @file chschd.c
 * @brief Scheduler code.
>>>>>>> 5f996e99
 * @addtogroup Scheduler
 * @{
 */

#include <ch.h>

/** @cond never */
ReadyList rlist;
/** @endcond */

/**
<<<<<<< HEAD
 * Scheduler initialization.
 * @note Internally invoked by the \p chSysInit().
 */
void chSchInit(void) {

  queue_init(&rlist);
  rlist.r_prio = NOPRIO;
#ifdef CH_USE_ROUNDROBIN
=======
 * @brief Scheduler initialization.
 *
 * @note Internally invoked by the @p chSysInit().
 */
void scheduler_init(void) {

  queue_init(&rlist);
  rlist.r_prio = NOPRIO;
#if CH_USE_ROUNDROBIN
>>>>>>> 5f996e99
  rlist.r_preempt = CH_TIME_QUANTUM;
#endif
}

/**
<<<<<<< HEAD
 * Inserts a thread in the Ready List.
 *
 * @param tp the Thread to be made ready
 * @return The Thread pointer.
 * @note The function must be called in the system mutex zone.
 * @note The function does not reschedule, the \p chSchRescheduleS() should
 *       be called soon after.
 * @note The function is not meant to be used in the user code directly.
 */
#ifdef CH_OPTIMIZE_SPEED
=======
 * @brief Inserts a thread in the Ready List.
 *
 * @param[in] tp the Thread to be made ready
 * @return The Thread pointer.
 * @note The function does not reschedule, the @p chSchRescheduleS() should
 *       be called soon after.
 */
#if CH_OPTIMIZE_SPEED
>>>>>>> 5f996e99
/* NOTE: it is inlined in this module only.*/
INLINE Thread *chSchReadyI(Thread *tp) {
#else
Thread *chSchReadyI(Thread *tp) {
#endif
  Thread *cp;

  tp->p_state = PRREADY;
<<<<<<< HEAD
  cp = rlist.p_next;
  while (cp->p_prio >= tp->p_prio)
    cp = cp->p_next;
=======
  cp = (Thread *)&rlist;
  do {
    cp = cp->p_next;
  } while (cp->p_prio >= tp->p_prio);
>>>>>>> 5f996e99
  /* Insertion on p_prev.*/
  tp->p_prev = (tp->p_next = cp)->p_prev;
  tp->p_prev->p_next = cp->p_prev = tp;
  return tp;
}

/**
<<<<<<< HEAD
 * Puts the current thread to sleep into the specified state, the next highest
 * priority thread becomes running. The threads states are described into
 * \p threads.h
 * @param newstate the new thread state
 * @note The function must be called in the system mutex zone.
 * @note The function is not meant to be used in the user code directly.
=======
 * @brief Puts the current thread to sleep into the specified state.
 * @details The next highest priority thread becomes running. The threads
 *          states are described into @p threads.h.
 *
 * @param[in] newstate the new thread state
>>>>>>> 5f996e99
 */
void chSchGoSleepS(tstate_t newstate) {
  Thread *otp;

  (otp = currp)->p_state = newstate;
  (currp = fifo_remove((void *)&rlist))->p_state = PRCURR;
<<<<<<< HEAD
#ifdef CH_USE_ROUNDROBIN
  rlist.r_preempt = CH_TIME_QUANTUM;
#endif
#ifdef CH_USE_TRACE
  chDbgTrace(otp, currp);
#endif
=======
#if CH_USE_ROUNDROBIN
  rlist.r_preempt = CH_TIME_QUANTUM;
#endif
  chDbgTrace(otp, currp);
>>>>>>> 5f996e99
  chSysSwitchI(otp, currp);
}

/*
 * Timeout wakeup callback.
 */
static void wakeup(void *p) {
  Thread *tp = (Thread *)p;

<<<<<<< HEAD
  switch (tp->p_state) {
#ifdef CH_USE_SEMAPHORES
=======
#if CH_USE_SEMAPHORES || CH_USE_MUTEXES || CH_USE_CONDVARS
  switch (tp->p_state) {
#if CH_USE_SEMAPHORES
>>>>>>> 5f996e99
  case PRWTSEM:
    chSemFastSignalI(tp->p_wtsemp);
    /* Falls into, intentional. */
#endif
<<<<<<< HEAD
  case PRWTCOND:
  case PRWTMTX:
    /* States requiring dequeuing. */
    dequeue(tp);
    /* Falls into, intentional. */
  default:
    chSchReadyI(tp)->p_rdymsg = RDY_TIMEOUT;
  }
}

/**
 * Puts the current thread to sleep.
 *
 * Puts the current thread to sleep into the specified state. The next highest
 * priority thread becomes running. The thread put to sleep is awakened after
 * the specified time has elapsed.
 *
 * @param newstate the new thread state
 * @param time the number of ticks before the operation timeouts. the value
 *             zero (\p TIME_INFINITE) is allowed.
 * @return The wakeup message.
 * @retval RDY_TIMEOUT if a timeout occurs.
 * @note The function must be called in the system mutex zone.
 * @note The function is not meant to be used in the user code directly.
=======
#if CH_USE_MUTEXES
  case PRWTMTX:
#endif
#if CH_USE_CONDVARS
  case PRWTCOND:
#endif
    /* States requiring dequeuing. */
    dequeue(tp);
  }
#endif
  chSchReadyI(tp)->p_rdymsg = RDY_TIMEOUT;
}

/**
 * @brief Puts the current thread to sleep into the specified state.
 * @details The next highest priority thread becomes running. The thread put
 *          to sleep is awakened after the specified time has elapsed.
 *
 * @param[in] newstate the new thread state
 * @param[in] time the number of ticks before the operation timeouts, the
 *                 special values are handled as follow:
 *                 - @a TIME_INFINITE the thread enters an infinite sleep
 *                   state, this is equivalent to invoking @p chSchGoSleepS()
 *                   but, of course, less efficient.
 *                 - @a TIME_IMMEDIATE this value is accepted but interpreted
 *                   as a normal time specification not as an immediate timeout
 *                   specification.
 *                 .
 * @return The wakeup message.
 * @retval RDY_TIMEOUT if a timeout occurs.
>>>>>>> 5f996e99
 */
msg_t chSchGoSleepTimeoutS(tstate_t newstate, systime_t time) {

  if (TIME_INFINITE != time) {
    VirtualTimer vt;

    chVTSetI(&vt, time, wakeup, currp);
    chSchGoSleepS(newstate);
    if (chVTIsArmedI(&vt))
      chVTResetI(&vt);
  }
  else
    chSchGoSleepS(newstate);
  return currp->p_rdymsg;
}

/**
<<<<<<< HEAD
 * Wakes up a thread.
 *
 * The thread is inserted into the ready list or immediately made running
 * depending on its relative priority compared to the current thread.
 * @param ntp the Thread to be made ready
 * @param msg message to the awakened thread
 * @note The function must be called in the system mutex zone.
 * @note The function is not meant to be used in the user code directly.
 * @note It is equivalent to a \p chSchReadyI() followed by a
 *       \p chSchRescheduleS() but much more efficient.
 */
void chSchWakeupS(Thread *ntp, msg_t msg) {
  ntp->p_rdymsg = msg;
  if (ntp->p_prio <= currp->p_prio)
    /* the woken thread has equal or lower priority than the running thread */
    chSchReadyI(ntp);
  else {
    /* the woken thread has higher priority than the running thread and thus
     * preempts the currently running thread. */
    Thread *otp = currp;
    chSchReadyI(otp);
    /* change the to-be-run thread to running state */
    (currp = ntp)->p_state = PRCURR;
#ifdef CH_USE_ROUNDROBIN
    rlist.r_preempt = CH_TIME_QUANTUM;
#endif
#ifdef CH_USE_TRACE
    /* trace the context switch */
    chDbgTrace(otp, ntp);
#endif
    /* switch the thread context */
=======
 * @brief Wakes up a thread.
 * @details The thread is inserted into the ready list or immediately made
 *          running depending on its relative priority compared to the current
 *          thread.
 *
 * @param[in] ntp the Thread to be made ready
 * @param[in] msg message to the awakened thread
 * @note It is equivalent to a @p chSchReadyI() followed by a
 *       @p chSchRescheduleS() but much more efficient.
 */
void chSchWakeupS(Thread *ntp, msg_t msg) {

  ntp->p_rdymsg = msg;
  /* If the waken thread has a not-greater priority than the current
   * one then it is just inserted in the ready list else it made
   * running immediately and the invoking thread goes in the ready
   * list instead.*/
  if (ntp->p_prio <= currp->p_prio)
    chSchReadyI(ntp);
  else {
    Thread *otp = currp;
    chSchReadyI(otp);
    (currp = ntp)->p_state = PRCURR;
#if CH_USE_ROUNDROBIN
    rlist.r_preempt = CH_TIME_QUANTUM;
#endif
    chDbgTrace(otp, ntp);
>>>>>>> 5f996e99
    chSysSwitchI(otp, ntp);
  }
}

/**
<<<<<<< HEAD
 * Switch to the first thread on the runnable queue.
 *
 * @note It is intended to be called if \p chSchRescRequiredI() evaluates to \p TRUE.
=======
 * @brief Switches to the first thread on the runnable queue.
 *
 * @note It is intended to be called if @p chSchRescRequiredI() evaluates to
 *       @p TRUE.
>>>>>>> 5f996e99
 */
void chSchDoRescheduleI(void) {

  Thread *otp = currp;
  /* pick the first thread from the ready queue and makes it current */
  (currp = fifo_remove((void *)&rlist))->p_state = PRCURR;
  chSchReadyI(otp);
<<<<<<< HEAD
#ifdef CH_USE_ROUNDROBIN
  rlist.r_preempt = CH_TIME_QUANTUM;
#endif
#ifdef CH_USE_TRACE
  chDbgTrace(otp, currp);
#endif
=======
#if CH_USE_ROUNDROBIN
  rlist.r_preempt = CH_TIME_QUANTUM;
#endif
  chDbgTrace(otp, currp);
>>>>>>> 5f996e99
  chSysSwitchI(otp, currp);
}

/**
<<<<<<< HEAD
 * Reschedule only if a higher priority thread is runnable.
 *
 * If a thread with a higher priority than the current thread is in the
 * ready list then make the higher priority thread running.
 *
 * @note The function must be called in the system mutex zone.
=======
 * @brief Performs a reschedulation if a higher priority thread is runnable.
 * @details If a thread with a higher priority than the current thread is in
 *          the ready list then make the higher priority thread running.
>>>>>>> 5f996e99
 */
void chSchRescheduleS(void) {
  /* first thread in the runnable queue has higher priority than the running
   * thread? */
  if (firstprio(&rlist) > currp->p_prio)
    chSchDoRescheduleI();
}

/**
<<<<<<< HEAD
 * Evaluates if rescheduling is required.
=======
 * @brief Evaluates if a reschedulation is required.
 * @details The decision is taken by comparing the relative priorities and
 *          depending on the state of the round robin timeout counter.
>>>>>>> 5f996e99
 *
 * @retval TRUE if there is a thread that should go in running state.
 * @retval FALSE if a reschedulation is not required.
 */
bool_t chSchRescRequiredI(void) {
  tprio_t p1 = firstprio(&rlist);
  tprio_t p2 = currp->p_prio;
<<<<<<< HEAD
#ifdef CH_USE_ROUNDROBIN
  /* If the running thread has not reached its time quantum, reschedule only
   * if the first thread on the ready queue has a higher priority.
   * Otherwise, if the running thread has used up its time quantum, reschedule
   * if the first thread on the ready queue has equal or higher priority.
   */
  return rlist.r_preempt ? p1 > p2 : p1 >= p2;
#else
=======
#if CH_USE_ROUNDROBIN
  /* If the running thread has not reached its time quantum, reschedule only
   * if the first thread on the ready queue has a higher priority.
   * Otherwise, if the running thread has used up its time quantum, reschedule
   * if the first thread on the ready queue has equal or higher priority.*/
  return rlist.r_preempt ? p1 > p2 : p1 >= p2;
#else
  /* If the round robin feature is not enabled then performs a simpler
   * comparison.*/
>>>>>>> 5f996e99
  return p1 > p2;
#endif
}

/** @} */
<|MERGE_RESOLUTION|>--- conflicted
+++ resolved
@@ -1,402 +1,246 @@
-/*
-    ChibiOS/RT - Copyright (C) 2009 Giovanni Di Sirio.
-
-    This file is part of ChibiOS/RT.
-
-    ChibiOS/RT is free software; you can redistribute it and/or modify
-    it under the terms of the GNU General Public License as published by
-    the Free Software Foundation; either version 3 of the License, or
-    (at your option) any later version.
-
-    ChibiOS/RT is distributed in the hope that it will be useful,
-    but WITHOUT ANY WARRANTY; without even the implied warranty of
-    MERCHANTABILITY or FITNESS FOR A PARTICULAR PURPOSE.  See the
-    GNU General Public License for more details.
-
-    You should have received a copy of the GNU General Public License
-    along with this program.  If not, see <http://www.gnu.org/licenses/>.
-
-                                      ---
-
-    A special exception to the GPL can be applied should you wish to distribute
-    a combined work that includes ChibiOS/RT, without being obliged to provide
-    the source code for any proprietary components. See the file exception.txt
-    for full details of how and when the exception can be applied.
-*/
-
-/**
-<<<<<<< HEAD
-=======
- * @file chschd.c
- * @brief Scheduler code.
->>>>>>> 5f996e99
- * @addtogroup Scheduler
- * @{
- */
-
-#include <ch.h>
-
-/** @cond never */
-ReadyList rlist;
-/** @endcond */
-
-/**
-<<<<<<< HEAD
- * Scheduler initialization.
- * @note Internally invoked by the \p chSysInit().
- */
-void chSchInit(void) {
-
-  queue_init(&rlist);
-  rlist.r_prio = NOPRIO;
-#ifdef CH_USE_ROUNDROBIN
-=======
- * @brief Scheduler initialization.
- *
- * @note Internally invoked by the @p chSysInit().
- */
-void scheduler_init(void) {
-
-  queue_init(&rlist);
-  rlist.r_prio = NOPRIO;
-#if CH_USE_ROUNDROBIN
->>>>>>> 5f996e99
-  rlist.r_preempt = CH_TIME_QUANTUM;
-#endif
-}
-
-/**
-<<<<<<< HEAD
- * Inserts a thread in the Ready List.
- *
- * @param tp the Thread to be made ready
- * @return The Thread pointer.
- * @note The function must be called in the system mutex zone.
- * @note The function does not reschedule, the \p chSchRescheduleS() should
- *       be called soon after.
- * @note The function is not meant to be used in the user code directly.
- */
-#ifdef CH_OPTIMIZE_SPEED
-=======
- * @brief Inserts a thread in the Ready List.
- *
- * @param[in] tp the Thread to be made ready
- * @return The Thread pointer.
- * @note The function does not reschedule, the @p chSchRescheduleS() should
- *       be called soon after.
- */
-#if CH_OPTIMIZE_SPEED
->>>>>>> 5f996e99
-/* NOTE: it is inlined in this module only.*/
-INLINE Thread *chSchReadyI(Thread *tp) {
-#else
-Thread *chSchReadyI(Thread *tp) {
-#endif
-  Thread *cp;
-
-  tp->p_state = PRREADY;
-<<<<<<< HEAD
-  cp = rlist.p_next;
-  while (cp->p_prio >= tp->p_prio)
-    cp = cp->p_next;
-=======
-  cp = (Thread *)&rlist;
-  do {
-    cp = cp->p_next;
-  } while (cp->p_prio >= tp->p_prio);
->>>>>>> 5f996e99
-  /* Insertion on p_prev.*/
-  tp->p_prev = (tp->p_next = cp)->p_prev;
-  tp->p_prev->p_next = cp->p_prev = tp;
-  return tp;
-}
-
-/**
-<<<<<<< HEAD
- * Puts the current thread to sleep into the specified state, the next highest
- * priority thread becomes running. The threads states are described into
- * \p threads.h
- * @param newstate the new thread state
- * @note The function must be called in the system mutex zone.
- * @note The function is not meant to be used in the user code directly.
-=======
- * @brief Puts the current thread to sleep into the specified state.
- * @details The next highest priority thread becomes running. The threads
- *          states are described into @p threads.h.
- *
- * @param[in] newstate the new thread state
->>>>>>> 5f996e99
- */
-void chSchGoSleepS(tstate_t newstate) {
-  Thread *otp;
-
-  (otp = currp)->p_state = newstate;
-  (currp = fifo_remove((void *)&rlist))->p_state = PRCURR;
-<<<<<<< HEAD
-#ifdef CH_USE_ROUNDROBIN
-  rlist.r_preempt = CH_TIME_QUANTUM;
-#endif
-#ifdef CH_USE_TRACE
-  chDbgTrace(otp, currp);
-#endif
-=======
-#if CH_USE_ROUNDROBIN
-  rlist.r_preempt = CH_TIME_QUANTUM;
-#endif
-  chDbgTrace(otp, currp);
->>>>>>> 5f996e99
-  chSysSwitchI(otp, currp);
-}
-
-/*
- * Timeout wakeup callback.
- */
-static void wakeup(void *p) {
-  Thread *tp = (Thread *)p;
-
-<<<<<<< HEAD
-  switch (tp->p_state) {
-#ifdef CH_USE_SEMAPHORES
-=======
-#if CH_USE_SEMAPHORES || CH_USE_MUTEXES || CH_USE_CONDVARS
-  switch (tp->p_state) {
-#if CH_USE_SEMAPHORES
->>>>>>> 5f996e99
-  case PRWTSEM:
-    chSemFastSignalI(tp->p_wtsemp);
-    /* Falls into, intentional. */
-#endif
-<<<<<<< HEAD
-  case PRWTCOND:
-  case PRWTMTX:
-    /* States requiring dequeuing. */
-    dequeue(tp);
-    /* Falls into, intentional. */
-  default:
-    chSchReadyI(tp)->p_rdymsg = RDY_TIMEOUT;
-  }
-}
-
-/**
- * Puts the current thread to sleep.
- *
- * Puts the current thread to sleep into the specified state. The next highest
- * priority thread becomes running. The thread put to sleep is awakened after
- * the specified time has elapsed.
- *
- * @param newstate the new thread state
- * @param time the number of ticks before the operation timeouts. the value
- *             zero (\p TIME_INFINITE) is allowed.
- * @return The wakeup message.
- * @retval RDY_TIMEOUT if a timeout occurs.
- * @note The function must be called in the system mutex zone.
- * @note The function is not meant to be used in the user code directly.
-=======
-#if CH_USE_MUTEXES
-  case PRWTMTX:
-#endif
-#if CH_USE_CONDVARS
-  case PRWTCOND:
-#endif
-    /* States requiring dequeuing. */
-    dequeue(tp);
-  }
-#endif
-  chSchReadyI(tp)->p_rdymsg = RDY_TIMEOUT;
-}
-
-/**
- * @brief Puts the current thread to sleep into the specified state.
- * @details The next highest priority thread becomes running. The thread put
- *          to sleep is awakened after the specified time has elapsed.
- *
- * @param[in] newstate the new thread state
- * @param[in] time the number of ticks before the operation timeouts, the
- *                 special values are handled as follow:
- *                 - @a TIME_INFINITE the thread enters an infinite sleep
- *                   state, this is equivalent to invoking @p chSchGoSleepS()
- *                   but, of course, less efficient.
- *                 - @a TIME_IMMEDIATE this value is accepted but interpreted
- *                   as a normal time specification not as an immediate timeout
- *                   specification.
- *                 .
- * @return The wakeup message.
- * @retval RDY_TIMEOUT if a timeout occurs.
->>>>>>> 5f996e99
- */
-msg_t chSchGoSleepTimeoutS(tstate_t newstate, systime_t time) {
-
-  if (TIME_INFINITE != time) {
-    VirtualTimer vt;
-
-    chVTSetI(&vt, time, wakeup, currp);
-    chSchGoSleepS(newstate);
-    if (chVTIsArmedI(&vt))
-      chVTResetI(&vt);
-  }
-  else
-    chSchGoSleepS(newstate);
-  return currp->p_rdymsg;
-}
-
-/**
-<<<<<<< HEAD
- * Wakes up a thread.
- *
- * The thread is inserted into the ready list or immediately made running
- * depending on its relative priority compared to the current thread.
- * @param ntp the Thread to be made ready
- * @param msg message to the awakened thread
- * @note The function must be called in the system mutex zone.
- * @note The function is not meant to be used in the user code directly.
- * @note It is equivalent to a \p chSchReadyI() followed by a
- *       \p chSchRescheduleS() but much more efficient.
- */
-void chSchWakeupS(Thread *ntp, msg_t msg) {
-  ntp->p_rdymsg = msg;
-  if (ntp->p_prio <= currp->p_prio)
-    /* the woken thread has equal or lower priority than the running thread */
-    chSchReadyI(ntp);
-  else {
-    /* the woken thread has higher priority than the running thread and thus
-     * preempts the currently running thread. */
-    Thread *otp = currp;
-    chSchReadyI(otp);
-    /* change the to-be-run thread to running state */
-    (currp = ntp)->p_state = PRCURR;
-#ifdef CH_USE_ROUNDROBIN
-    rlist.r_preempt = CH_TIME_QUANTUM;
-#endif
-#ifdef CH_USE_TRACE
-    /* trace the context switch */
-    chDbgTrace(otp, ntp);
-#endif
-    /* switch the thread context */
-=======
- * @brief Wakes up a thread.
- * @details The thread is inserted into the ready list or immediately made
- *          running depending on its relative priority compared to the current
- *          thread.
- *
- * @param[in] ntp the Thread to be made ready
- * @param[in] msg message to the awakened thread
- * @note It is equivalent to a @p chSchReadyI() followed by a
- *       @p chSchRescheduleS() but much more efficient.
- */
-void chSchWakeupS(Thread *ntp, msg_t msg) {
-
-  ntp->p_rdymsg = msg;
-  /* If the waken thread has a not-greater priority than the current
-   * one then it is just inserted in the ready list else it made
-   * running immediately and the invoking thread goes in the ready
-   * list instead.*/
-  if (ntp->p_prio <= currp->p_prio)
-    chSchReadyI(ntp);
-  else {
-    Thread *otp = currp;
-    chSchReadyI(otp);
-    (currp = ntp)->p_state = PRCURR;
-#if CH_USE_ROUNDROBIN
-    rlist.r_preempt = CH_TIME_QUANTUM;
-#endif
-    chDbgTrace(otp, ntp);
->>>>>>> 5f996e99
-    chSysSwitchI(otp, ntp);
-  }
-}
-
-/**
-<<<<<<< HEAD
- * Switch to the first thread on the runnable queue.
- *
- * @note It is intended to be called if \p chSchRescRequiredI() evaluates to \p TRUE.
-=======
- * @brief Switches to the first thread on the runnable queue.
- *
- * @note It is intended to be called if @p chSchRescRequiredI() evaluates to
- *       @p TRUE.
->>>>>>> 5f996e99
- */
-void chSchDoRescheduleI(void) {
-
-  Thread *otp = currp;
-  /* pick the first thread from the ready queue and makes it current */
-  (currp = fifo_remove((void *)&rlist))->p_state = PRCURR;
-  chSchReadyI(otp);
-<<<<<<< HEAD
-#ifdef CH_USE_ROUNDROBIN
-  rlist.r_preempt = CH_TIME_QUANTUM;
-#endif
-#ifdef CH_USE_TRACE
-  chDbgTrace(otp, currp);
-#endif
-=======
-#if CH_USE_ROUNDROBIN
-  rlist.r_preempt = CH_TIME_QUANTUM;
-#endif
-  chDbgTrace(otp, currp);
->>>>>>> 5f996e99
-  chSysSwitchI(otp, currp);
-}
-
-/**
-<<<<<<< HEAD
- * Reschedule only if a higher priority thread is runnable.
- *
- * If a thread with a higher priority than the current thread is in the
- * ready list then make the higher priority thread running.
- *
- * @note The function must be called in the system mutex zone.
-=======
- * @brief Performs a reschedulation if a higher priority thread is runnable.
- * @details If a thread with a higher priority than the current thread is in
- *          the ready list then make the higher priority thread running.
->>>>>>> 5f996e99
- */
-void chSchRescheduleS(void) {
-  /* first thread in the runnable queue has higher priority than the running
-   * thread? */
-  if (firstprio(&rlist) > currp->p_prio)
-    chSchDoRescheduleI();
-}
-
-/**
-<<<<<<< HEAD
- * Evaluates if rescheduling is required.
-=======
- * @brief Evaluates if a reschedulation is required.
- * @details The decision is taken by comparing the relative priorities and
- *          depending on the state of the round robin timeout counter.
->>>>>>> 5f996e99
- *
- * @retval TRUE if there is a thread that should go in running state.
- * @retval FALSE if a reschedulation is not required.
- */
-bool_t chSchRescRequiredI(void) {
-  tprio_t p1 = firstprio(&rlist);
-  tprio_t p2 = currp->p_prio;
-<<<<<<< HEAD
-#ifdef CH_USE_ROUNDROBIN
-  /* If the running thread has not reached its time quantum, reschedule only
-   * if the first thread on the ready queue has a higher priority.
-   * Otherwise, if the running thread has used up its time quantum, reschedule
-   * if the first thread on the ready queue has equal or higher priority.
-   */
-  return rlist.r_preempt ? p1 > p2 : p1 >= p2;
-#else
-=======
-#if CH_USE_ROUNDROBIN
-  /* If the running thread has not reached its time quantum, reschedule only
-   * if the first thread on the ready queue has a higher priority.
-   * Otherwise, if the running thread has used up its time quantum, reschedule
-   * if the first thread on the ready queue has equal or higher priority.*/
-  return rlist.r_preempt ? p1 > p2 : p1 >= p2;
-#else
-  /* If the round robin feature is not enabled then performs a simpler
-   * comparison.*/
->>>>>>> 5f996e99
-  return p1 > p2;
-#endif
-}
-
-/** @} */
+/*
+    ChibiOS/RT - Copyright (C) 2009 Giovanni Di Sirio.
+
+    This file is part of ChibiOS/RT.
+
+    ChibiOS/RT is free software; you can redistribute it and/or modify
+    it under the terms of the GNU General Public License as published by
+    the Free Software Foundation; either version 3 of the License, or
+    (at your option) any later version.
+
+    ChibiOS/RT is distributed in the hope that it will be useful,
+    but WITHOUT ANY WARRANTY; without even the implied warranty of
+    MERCHANTABILITY or FITNESS FOR A PARTICULAR PURPOSE.  See the
+    GNU General Public License for more details.
+
+    You should have received a copy of the GNU General Public License
+    along with this program.  If not, see <http://www.gnu.org/licenses/>.
+
+                                      ---
+
+    A special exception to the GPL can be applied should you wish to distribute
+    a combined work that includes ChibiOS/RT, without being obliged to provide
+    the source code for any proprietary components. See the file exception.txt
+    for full details of how and when the exception can be applied.
+*/
+
+/**
+ * @file chschd.c
+ * @brief Scheduler code.
+ * @addtogroup Scheduler
+ * @{
+ */
+
+#include <ch.h>
+
+/** @cond never */
+ReadyList rlist;
+/** @endcond */
+
+/**
+ * @brief Scheduler initialization.
+ *
+ * @note Internally invoked by the @p chSysInit().
+ */
+void scheduler_init(void) {
+
+  queue_init(&rlist);
+  rlist.r_prio = NOPRIO;
+#if CH_USE_ROUNDROBIN
+  rlist.r_preempt = CH_TIME_QUANTUM;
+#endif
+}
+
+/**
+ * @brief Inserts a thread in the Ready List.
+ *
+ * @param[in] tp the Thread to be made ready
+ * @return The Thread pointer.
+ * @note The function does not reschedule, the @p chSchRescheduleS() should
+ *       be called soon after.
+ */
+#if CH_OPTIMIZE_SPEED
+/* NOTE: it is inlined in this module only.*/
+INLINE Thread *chSchReadyI(Thread *tp) {
+#else
+Thread *chSchReadyI(Thread *tp) {
+#endif
+  Thread *cp;
+
+  tp->p_state = PRREADY;
+  cp = (Thread *)&rlist;
+  do {
+    cp = cp->p_next;
+  } while (cp->p_prio >= tp->p_prio);
+  /* Insertion on p_prev.*/
+  tp->p_prev = (tp->p_next = cp)->p_prev;
+  tp->p_prev->p_next = cp->p_prev = tp;
+  return tp;
+}
+
+/**
+ * @brief Puts the current thread to sleep into the specified state.
+ * @details The next highest priority thread becomes running. The threads
+ *          states are described into @p threads.h.
+ *
+ * @param[in] newstate the new thread state
+ */
+void chSchGoSleepS(tstate_t newstate) {
+  Thread *otp;
+
+  (otp = currp)->p_state = newstate;
+  (currp = fifo_remove((void *)&rlist))->p_state = PRCURR;
+#if CH_USE_ROUNDROBIN
+  rlist.r_preempt = CH_TIME_QUANTUM;
+#endif
+  chDbgTrace(otp, currp);
+  chSysSwitchI(otp, currp);
+}
+
+/*
+ * Timeout wakeup callback.
+ */
+static void wakeup(void *p) {
+  Thread *tp = (Thread *)p;
+
+#if CH_USE_SEMAPHORES || CH_USE_MUTEXES || CH_USE_CONDVARS
+  switch (tp->p_state) {
+#if CH_USE_SEMAPHORES
+  case PRWTSEM:
+    chSemFastSignalI(tp->p_wtsemp);
+    /* Falls into, intentional. */
+#endif
+#if CH_USE_MUTEXES
+  case PRWTMTX:
+#endif
+#if CH_USE_CONDVARS
+  case PRWTCOND:
+#endif
+    /* States requiring dequeuing. */
+    dequeue(tp);
+  }
+#endif
+  chSchReadyI(tp)->p_rdymsg = RDY_TIMEOUT;
+}
+
+/**
+ * @brief Puts the current thread to sleep into the specified state.
+ * @details The next highest priority thread becomes running. The thread put
+ *          to sleep is awakened after the specified time has elapsed.
+ *
+ * @param[in] newstate the new thread state
+ * @param[in] time the number of ticks before the operation timeouts, the
+ *                 special values are handled as follow:
+ *                 - @a TIME_INFINITE the thread enters an infinite sleep
+ *                   state, this is equivalent to invoking @p chSchGoSleepS()
+ *                   but, of course, less efficient.
+ *                 - @a TIME_IMMEDIATE this value is accepted but interpreted
+ *                   as a normal time specification not as an immediate timeout
+ *                   specification.
+ *                 .
+ * @return The wakeup message.
+ * @retval RDY_TIMEOUT if a timeout occurs.
+ */
+msg_t chSchGoSleepTimeoutS(tstate_t newstate, systime_t time) {
+
+  if (TIME_INFINITE != time) {
+    VirtualTimer vt;
+
+    chVTSetI(&vt, time, wakeup, currp);
+    chSchGoSleepS(newstate);
+    if (chVTIsArmedI(&vt))
+      chVTResetI(&vt);
+  }
+  else
+    chSchGoSleepS(newstate);
+  return currp->p_rdymsg;
+}
+
+/**
+ * @brief Wakes up a thread.
+ * @details The thread is inserted into the ready list or immediately made
+ *          running depending on its relative priority compared to the current
+ *          thread.
+ *
+ * @param[in] ntp the Thread to be made ready
+ * @param[in] msg message to the awakened thread
+ * @note It is equivalent to a @p chSchReadyI() followed by a
+ *       @p chSchRescheduleS() but much more efficient.
+ */
+void chSchWakeupS(Thread *ntp, msg_t msg) {
+
+  ntp->p_rdymsg = msg;
+  /* If the waken thread has a not-greater priority than the current
+   * one then it is just inserted in the ready list else it made
+   * running immediately and the invoking thread goes in the ready
+   * list instead.*/
+  if (ntp->p_prio <= currp->p_prio)
+    chSchReadyI(ntp);
+  else {
+    Thread *otp = currp;
+    chSchReadyI(otp);
+    (currp = ntp)->p_state = PRCURR;
+#if CH_USE_ROUNDROBIN
+    rlist.r_preempt = CH_TIME_QUANTUM;
+#endif
+    chDbgTrace(otp, ntp);
+    chSysSwitchI(otp, ntp);
+  }
+}
+
+/**
+ * @brief Switches to the first thread on the runnable queue.
+ *
+ * @note It is intended to be called if @p chSchRescRequiredI() evaluates to
+ *       @p TRUE.
+ */
+void chSchDoRescheduleI(void) {
+
+  Thread *otp = currp;
+  /* pick the first thread from the ready queue and makes it current */
+  (currp = fifo_remove((void *)&rlist))->p_state = PRCURR;
+  chSchReadyI(otp);
+#if CH_USE_ROUNDROBIN
+  rlist.r_preempt = CH_TIME_QUANTUM;
+#endif
+  chDbgTrace(otp, currp);
+  chSysSwitchI(otp, currp);
+}
+
+/**
+ * @brief Performs a reschedulation if a higher priority thread is runnable.
+ * @details If a thread with a higher priority than the current thread is in
+ *          the ready list then make the higher priority thread running.
+ */
+void chSchRescheduleS(void) {
+  /* first thread in the runnable queue has higher priority than the running
+   * thread? */
+  if (firstprio(&rlist) > currp->p_prio)
+    chSchDoRescheduleI();
+}
+
+/**
+ * @brief Evaluates if a reschedulation is required.
+ * @details The decision is taken by comparing the relative priorities and
+ *          depending on the state of the round robin timeout counter.
+ *
+ * @retval TRUE if there is a thread that should go in running state.
+ * @retval FALSE if a reschedulation is not required.
+ */
+bool_t chSchRescRequiredI(void) {
+  tprio_t p1 = firstprio(&rlist);
+  tprio_t p2 = currp->p_prio;
+#if CH_USE_ROUNDROBIN
+  /* If the running thread has not reached its time quantum, reschedule only
+   * if the first thread on the ready queue has a higher priority.
+   * Otherwise, if the running thread has used up its time quantum, reschedule
+   * if the first thread on the ready queue has equal or higher priority.*/
+  return rlist.r_preempt ? p1 > p2 : p1 >= p2;
+#else
+  /* If the round robin feature is not enabled then performs a simpler
+   * comparison.*/
+  return p1 > p2;
+#endif
+}
+
+/** @} */