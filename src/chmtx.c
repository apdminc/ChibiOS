/*
    ChibiOS/RT - Copyright (C) 2009 Giovanni Di Sirio.

    This file is part of ChibiOS/RT.

    ChibiOS/RT is free software; you can redistribute it and/or modify
    it under the terms of the GNU General Public License as published by
    the Free Software Foundation; either version 3 of the License, or
    (at your option) any later version.

    ChibiOS/RT is distributed in the hope that it will be useful,
    but WITHOUT ANY WARRANTY; without even the implied warranty of
    MERCHANTABILITY or FITNESS FOR A PARTICULAR PURPOSE.  See the
    GNU General Public License for more details.

    You should have received a copy of the GNU General Public License
    along with this program.  If not, see <http://www.gnu.org/licenses/>.

                                      ---

    A special exception to the GPL can be applied should you wish to distribute
    a combined work that includes ChibiOS/RT, without being obliged to provide
    the source code for any proprietary components. See the file exception.txt
    for full details of how and when the exception can be applied.
*/

/**
<<<<<<< HEAD
=======
 * @file chmtx.c
 * @brief Mutexes code.
>>>>>>> 5f996e99
 * @addtogroup Mutexes
 * @{
 */

#include <ch.h>

<<<<<<< HEAD
#ifdef CH_USE_MUTEXES

/**
 * Initializes s \p Mutex structure.
 * @param mp pointer to a \p Mutex structure
 */
void chMtxInit(Mutex *mp) {

=======
#if CH_USE_MUTEXES

/**
 * @brief Initializes s @p Mutex structure.
 *
 * @param[out] mp pointer to a @p Mutex structure
 * @note This function can be invoked from within an interrupt handler even if
 *       it is not an I-Class API because it does not touch any critical kernel
 *       data structure.
 */
void chMtxInit(Mutex *mp) {

  chDbgCheck(mp != NULL, "chMtxInit");

>>>>>>> 5f996e99
  queue_init(&mp->m_queue);
  mp->m_owner = NULL;
}

/**
<<<<<<< HEAD
 * Locks the specified mutex.
 * @param mp pointer to the \p Mutex structure
=======
 * @brief Locks the specified mutex.
 *
 * @param[in] mp pointer to the @p Mutex structure
>>>>>>> 5f996e99
 */
void chMtxLock(Mutex *mp) {

  chSysLock();

  chMtxLockS(mp);

  chSysUnlock();
}

/**
<<<<<<< HEAD
 * Locks the specified mutex.
 *
 * @param mp pointer to the \p Mutex structure
 * @note This function must be called within a \p chSysLock() / \p chSysUnlock()
 *       block.
 */
void chMtxLockS(Mutex *mp) {
=======
 * @brief Locks the specified mutex.
 *
 * @param[in] mp pointer to the @p Mutex structure
 * @note This function must be called within a @p chSysLock() / @p chSysUnlock()
 *       block.
 */
void chMtxLockS(Mutex *mp) {

  chDbgCheck(mp != NULL, "chMtxLockS");

>>>>>>> 5f996e99
  /* the mutex is already locked? */
  if (mp->m_owner != NULL) {
    /*
     * Priority inheritance protocol; explores the thread-mutex dependencies
     * boosting the priority of all the affected threads to equal the priority
     * of the running thread requesting the mutex.
     */
    Thread *tp = mp->m_owner;
    /* { tp is the thread currently owning the mutex } */
    /* the running thread has higher priority than tp? */
    while (tp->p_prio < currp->p_prio) {
      /* make priority of thread tp match the running thread's priority */
      tp->p_prio = currp->p_prio;
      /*
       * The following states need priority queues reordering.
       */
      switch (tp->p_state) {
      /* thread tp is waiting on a mutex? */
      case PRWTMTX:
<<<<<<< HEAD
        /* requeue tp with its new priority on the mutex wait queue */
=======
        /* Requeues tp with its new priority on the mutex wait queue. */
>>>>>>> 5f996e99
        prio_insert(dequeue(tp), &tp->p_wtmtxp->m_queue);
        /* boost the owner of this mutex if needed */
        tp = tp->p_wtmtxp->m_owner;
        continue;
<<<<<<< HEAD
#ifdef CH_USE_CONDVARS
=======
#if CH_USE_CONDVARS
>>>>>>> 5f996e99
      case PRWTCOND:
        /* Requeues tp with its new priority on the condvar queue. */
        prio_insert(dequeue(tp), &tp->p_wtcondp->c_queue);
        break;
#endif
<<<<<<< HEAD
#ifdef CH_USE_MESSAGES_PRIORITY
      case PRSNDMSG:
        /* requeue tp with its new priority on (?) */
=======
#if CH_USE_SEMAPHORES_PRIORITY
      case PRWTSEM:
        /* Requeues tp with its new priority on the semaphore queue. */
        prio_insert(dequeue(tp), &tp->p_wtsemp->s_queue);
        break;
#endif
#if CH_USE_MESSAGES_PRIORITY
      case PRSNDMSG:
        /* Requeues tp with its new priority on the server thread queue. */
>>>>>>> 5f996e99
        prio_insert(dequeue(tp), &tp->p_wtthdp->p_msgqueue);
        break;
#endif
      /* thread tp is ready? */
      case PRREADY:
<<<<<<< HEAD
        /* requeue tp with its new priority on the ready list */
=======
        /* Requeue tp with its new priority on the ready list. */
>>>>>>> 5f996e99
        chSchReadyI(dequeue(tp));
      }
      break;
    }
    /* sleep on the mutex */
    prio_insert(currp, &mp->m_queue);
    /* thread remembers the mutex where it is waiting on */
    currp->p_wtmtxp = mp;
    chSchGoSleepS(PRWTMTX);
<<<<<<< HEAD
    chDbgAssert(mp->m_owner == NULL, "chmtx.c, chMtxLockS()");
=======
    chDbgAssert(mp->m_owner == NULL, "chMtxLockS(), #1", "still owned");
>>>>>>> 5f996e99
  }
  /*
   * The mutex is now inserted in the owned mutexes list.
   */
  mp->m_owner = currp;
  mp->m_next = currp->p_mtxlist;
  currp->p_mtxlist = mp;
}

/**
<<<<<<< HEAD
 * Tries to lock a mutex. This function does not have any overhead related to
 * the priority inheritance mechanism because it does not try to enter a sleep
 * state on the mutex.
 * @param mp pointer to the \p Mutex structure
=======
 * @brief Tries to lock a mutex.
 * @details This function does not have any overhead related to
 *          the priority inheritance mechanism because it does not try to
 *          enter a sleep state on the mutex.
 *
 * @param[in] mp pointer to the @p Mutex structure
>>>>>>> 5f996e99
 * @retval TRUE if the mutex was successfully acquired
 * @retval FALSE if the lock attempt failed.
 */
bool_t chMtxTryLock(Mutex *mp) {
  bool_t b;

  chSysLock();

  b = chMtxTryLockS(mp);

  chSysUnlock();
  return b;
}

/**
<<<<<<< HEAD
 * Tries to lock a mutex. This function does not have any overhead related to
 * the priority inheritance mechanism because it does not try to enter a sleep
 * state on the mutex.
 * @param mp pointer to the \p Mutex structure
 * @retval TRUE if the mutex was successfully acquired
 * @retval FALSE if the lock attempt failed.
 * @note This function must be called within a \p chSysLock() / \p chSysUnlock()
=======
 * @brief Tries to lock a mutex.
 * @details This function does not have any overhead related to
 *          the priority inheritance mechanism because it does not try to
 *          enter a sleep state on the mutex.
 * @param[in] mp pointer to the @p Mutex structure
 * @retval TRUE if the mutex was successfully acquired
 * @retval FALSE if the lock attempt failed.
 * @note This function must be called within a @p chSysLock() / @p chSysUnlock()
>>>>>>> 5f996e99
 *       block.
 */
bool_t chMtxTryLockS(Mutex *mp) {

<<<<<<< HEAD
=======
  chDbgCheck(mp != NULL, "chMtxTryLockS");

>>>>>>> 5f996e99
  if (mp->m_owner != NULL)
    return FALSE;
  mp->m_owner = currp;
  mp->m_next = currp->p_mtxlist;
  currp->p_mtxlist = mp;
  return TRUE;
}

/**
<<<<<<< HEAD
 * Unlocks the next owned mutex in reverse lock order.
=======
 * @brief Unlocks the next owned mutex in reverse lock order.
 *
>>>>>>> 5f996e99
 * @return The pointer to the unlocked mutex.
 */
Mutex *chMtxUnlock(void) {
  Mutex *ump, *mp;

  chSysLock();
<<<<<<< HEAD

  chDbgAssert((currp->p_mtxlist != NULL) && (currp->p_mtxlist->m_owner == currp),
              "chmtx.c, chMtxUnlock()");

=======
  chDbgAssert(currp->p_mtxlist != NULL,
              "chMtxUnlock(), #1",
              "owned mutexes list empty");
  chDbgAssert(currp->p_mtxlist->m_owner == currp,
              "chMtxUnlock(), #2",
              "ownership failure");
>>>>>>> 5f996e99
  /* remove the top Mutex from the Threads's owned mutexes list */
  ump = currp->p_mtxlist;
  currp->p_mtxlist = ump->m_next;
  /* mark the Mutex as not owned */
  ump->m_owner = NULL;
  /*
   * If a thread is waiting on the mutex then the hard part begins.
   */
  if (chMtxQueueNotEmptyS(ump)) {
    /* get the highest priority thread waiting for the unlocked mutex */
    Thread *tp = fifo_remove(&ump->m_queue);
    /*
     * Recalculates the optimal thread priority by scanning the owned mutexes list.
     */
    tprio_t newprio = currp->p_realprio;
    /* iterate mp over all the (other) mutexes the current thread still owns */
    mp = currp->p_mtxlist;
    while (mp != NULL) {
      /* mutex mp has a higher priority thread pending? */
      if (chMtxQueueNotEmptyS(mp) && (mp->m_queue.p_next->p_prio > newprio))
        /* boost current thread's priority to waiting thread */
        newprio = mp->m_queue.p_next->p_prio;
      mp = mp->m_next;
    }
    /* (possibly) boost the priority of the current thread */
    currp->p_prio = newprio;
    /* awaken the highest priority thread waiting for the unlocked mutex */
    chSchWakeupS(tp, RDY_OK);
  }
  chSysUnlock();
  return ump;
}

/**
<<<<<<< HEAD
 * Unlocks the next owned mutex in reverse lock order.
 * @return The pointer to the unlocked mutex.
 * @note This function must be called within a \p chSysLock() / \p chSysUnlock()
=======
 * @brief Unlocks the next owned mutex in reverse lock order.
 *
 * @return The pointer to the unlocked mutex.
 * @note This function must be called within a @p chSysLock() / @p chSysUnlock()
>>>>>>> 5f996e99
 *       block.
 * @note This function does not reschedule internally.
 */
Mutex *chMtxUnlockS(void) {
  Mutex *ump, *mp;

<<<<<<< HEAD
  chDbgAssert((currp->p_mtxlist != NULL) && (currp->p_mtxlist->m_owner == currp),
              "chmtx.c, chMtxUnlockS()");
=======
  chDbgAssert(currp->p_mtxlist != NULL,
              "chMtxUnlockS(), #1",
              "owned mutexes list empty");
  chDbgAssert(currp->p_mtxlist->m_owner == currp,
              "chMtxUnlockS(), #2",
              "ownership failure");
>>>>>>> 5f996e99

  /*
   * Removes the top Mutex from the owned mutexes list and marks it as not owned.
   */
  ump = currp->p_mtxlist;
  currp->p_mtxlist = ump->m_next;
  ump->m_owner = NULL;
  /*
   * If a thread is waiting on the mutex then the hard part begins.
   */
  if (chMtxQueueNotEmptyS(ump)) {
    Thread *tp = fifo_remove(&ump->m_queue);
    /*
     * Recalculates the optimal thread priority by scanning the owned mutexes list.
     */
    tprio_t newprio = currp->p_realprio;
    mp = currp->p_mtxlist;
    while (mp != NULL) {
      if (chMtxQueueNotEmptyS(mp) && (mp->m_queue.p_next->p_prio > newprio))
        newprio = mp->m_queue.p_next->p_prio;
      mp = mp->m_next;
    }
    currp->p_prio = newprio;
    chSchReadyI(tp);
  }
  return ump;
}

/**
<<<<<<< HEAD
 * Unlocks all the mutexes owned by the invoking thread, this is <b>MUCH MORE</b>
 * efficient than releasing the mutexes one by one and not just because the
 * call overhead, this function does not have any overhead related to the
 * priority inheritance mechanism.
=======
 * @brief Unlocks all the mutexes owned by the invoking thread.
 * @details This function is <b>MUCH MORE</b> efficient than releasing the
 *          mutexes one by one and not just because the call overhead,
 *          this function does not have any overhead related to the priority
 *          inheritance mechanism.
>>>>>>> 5f996e99
 */
void chMtxUnlockAll(void) {

  chSysLock();
<<<<<<< HEAD

=======
>>>>>>> 5f996e99
  if (currp->p_mtxlist != NULL) {
    do {
      Mutex *mp = currp->p_mtxlist;
      currp->p_mtxlist = mp->m_next;
      mp->m_owner = NULL;
      if (chMtxQueueNotEmptyS(mp))
        chSchReadyI(fifo_remove(&mp->m_queue));
    } while (currp->p_mtxlist != NULL);
    currp->p_prio = currp->p_realprio;
    chSchRescheduleS();
  }
<<<<<<< HEAD

=======
>>>>>>> 5f996e99
  chSysUnlock();
}

#endif /* CH_USE_MUTEXES */

/** @} */
<|MERGE_RESOLUTION|>--- conflicted
+++ resolved
@@ -1,414 +1,306 @@
-/*
-    ChibiOS/RT - Copyright (C) 2009 Giovanni Di Sirio.
-
-    This file is part of ChibiOS/RT.
-
-    ChibiOS/RT is free software; you can redistribute it and/or modify
-    it under the terms of the GNU General Public License as published by
-    the Free Software Foundation; either version 3 of the License, or
-    (at your option) any later version.
-
-    ChibiOS/RT is distributed in the hope that it will be useful,
-    but WITHOUT ANY WARRANTY; without even the implied warranty of
-    MERCHANTABILITY or FITNESS FOR A PARTICULAR PURPOSE.  See the
-    GNU General Public License for more details.
-
-    You should have received a copy of the GNU General Public License
-    along with this program.  If not, see <http://www.gnu.org/licenses/>.
-
-                                      ---
-
-    A special exception to the GPL can be applied should you wish to distribute
-    a combined work that includes ChibiOS/RT, without being obliged to provide
-    the source code for any proprietary components. See the file exception.txt
-    for full details of how and when the exception can be applied.
-*/
-
-/**
-<<<<<<< HEAD
-=======
- * @file chmtx.c
- * @brief Mutexes code.
->>>>>>> 5f996e99
- * @addtogroup Mutexes
- * @{
- */
-
-#include <ch.h>
-
-<<<<<<< HEAD
-#ifdef CH_USE_MUTEXES
-
-/**
- * Initializes s \p Mutex structure.
- * @param mp pointer to a \p Mutex structure
- */
-void chMtxInit(Mutex *mp) {
-
-=======
-#if CH_USE_MUTEXES
-
-/**
- * @brief Initializes s @p Mutex structure.
- *
- * @param[out] mp pointer to a @p Mutex structure
- * @note This function can be invoked from within an interrupt handler even if
- *       it is not an I-Class API because it does not touch any critical kernel
- *       data structure.
- */
-void chMtxInit(Mutex *mp) {
-
-  chDbgCheck(mp != NULL, "chMtxInit");
-
->>>>>>> 5f996e99
-  queue_init(&mp->m_queue);
-  mp->m_owner = NULL;
-}
-
-/**
-<<<<<<< HEAD
- * Locks the specified mutex.
- * @param mp pointer to the \p Mutex structure
-=======
- * @brief Locks the specified mutex.
- *
- * @param[in] mp pointer to the @p Mutex structure
->>>>>>> 5f996e99
- */
-void chMtxLock(Mutex *mp) {
-
-  chSysLock();
-
-  chMtxLockS(mp);
-
-  chSysUnlock();
-}
-
-/**
-<<<<<<< HEAD
- * Locks the specified mutex.
- *
- * @param mp pointer to the \p Mutex structure
- * @note This function must be called within a \p chSysLock() / \p chSysUnlock()
- *       block.
- */
-void chMtxLockS(Mutex *mp) {
-=======
- * @brief Locks the specified mutex.
- *
- * @param[in] mp pointer to the @p Mutex structure
- * @note This function must be called within a @p chSysLock() / @p chSysUnlock()
- *       block.
- */
-void chMtxLockS(Mutex *mp) {
-
-  chDbgCheck(mp != NULL, "chMtxLockS");
-
->>>>>>> 5f996e99
-  /* the mutex is already locked? */
-  if (mp->m_owner != NULL) {
-    /*
-     * Priority inheritance protocol; explores the thread-mutex dependencies
-     * boosting the priority of all the affected threads to equal the priority
-     * of the running thread requesting the mutex.
-     */
-    Thread *tp = mp->m_owner;
-    /* { tp is the thread currently owning the mutex } */
-    /* the running thread has higher priority than tp? */
-    while (tp->p_prio < currp->p_prio) {
-      /* make priority of thread tp match the running thread's priority */
-      tp->p_prio = currp->p_prio;
-      /*
-       * The following states need priority queues reordering.
-       */
-      switch (tp->p_state) {
-      /* thread tp is waiting on a mutex? */
-      case PRWTMTX:
-<<<<<<< HEAD
-        /* requeue tp with its new priority on the mutex wait queue */
-=======
-        /* Requeues tp with its new priority on the mutex wait queue. */
->>>>>>> 5f996e99
-        prio_insert(dequeue(tp), &tp->p_wtmtxp->m_queue);
-        /* boost the owner of this mutex if needed */
-        tp = tp->p_wtmtxp->m_owner;
-        continue;
-<<<<<<< HEAD
-#ifdef CH_USE_CONDVARS
-=======
-#if CH_USE_CONDVARS
->>>>>>> 5f996e99
-      case PRWTCOND:
-        /* Requeues tp with its new priority on the condvar queue. */
-        prio_insert(dequeue(tp), &tp->p_wtcondp->c_queue);
-        break;
-#endif
-<<<<<<< HEAD
-#ifdef CH_USE_MESSAGES_PRIORITY
-      case PRSNDMSG:
-        /* requeue tp with its new priority on (?) */
-=======
-#if CH_USE_SEMAPHORES_PRIORITY
-      case PRWTSEM:
-        /* Requeues tp with its new priority on the semaphore queue. */
-        prio_insert(dequeue(tp), &tp->p_wtsemp->s_queue);
-        break;
-#endif
-#if CH_USE_MESSAGES_PRIORITY
-      case PRSNDMSG:
-        /* Requeues tp with its new priority on the server thread queue. */
->>>>>>> 5f996e99
-        prio_insert(dequeue(tp), &tp->p_wtthdp->p_msgqueue);
-        break;
-#endif
-      /* thread tp is ready? */
-      case PRREADY:
-<<<<<<< HEAD
-        /* requeue tp with its new priority on the ready list */
-=======
-        /* Requeue tp with its new priority on the ready list. */
->>>>>>> 5f996e99
-        chSchReadyI(dequeue(tp));
-      }
-      break;
-    }
-    /* sleep on the mutex */
-    prio_insert(currp, &mp->m_queue);
-    /* thread remembers the mutex where it is waiting on */
-    currp->p_wtmtxp = mp;
-    chSchGoSleepS(PRWTMTX);
-<<<<<<< HEAD
-    chDbgAssert(mp->m_owner == NULL, "chmtx.c, chMtxLockS()");
-=======
-    chDbgAssert(mp->m_owner == NULL, "chMtxLockS(), #1", "still owned");
->>>>>>> 5f996e99
-  }
-  /*
-   * The mutex is now inserted in the owned mutexes list.
-   */
-  mp->m_owner = currp;
-  mp->m_next = currp->p_mtxlist;
-  currp->p_mtxlist = mp;
-}
-
-/**
-<<<<<<< HEAD
- * Tries to lock a mutex. This function does not have any overhead related to
- * the priority inheritance mechanism because it does not try to enter a sleep
- * state on the mutex.
- * @param mp pointer to the \p Mutex structure
-=======
- * @brief Tries to lock a mutex.
- * @details This function does not have any overhead related to
- *          the priority inheritance mechanism because it does not try to
- *          enter a sleep state on the mutex.
- *
- * @param[in] mp pointer to the @p Mutex structure
->>>>>>> 5f996e99
- * @retval TRUE if the mutex was successfully acquired
- * @retval FALSE if the lock attempt failed.
- */
-bool_t chMtxTryLock(Mutex *mp) {
-  bool_t b;
-
-  chSysLock();
-
-  b = chMtxTryLockS(mp);
-
-  chSysUnlock();
-  return b;
-}
-
-/**
-<<<<<<< HEAD
- * Tries to lock a mutex. This function does not have any overhead related to
- * the priority inheritance mechanism because it does not try to enter a sleep
- * state on the mutex.
- * @param mp pointer to the \p Mutex structure
- * @retval TRUE if the mutex was successfully acquired
- * @retval FALSE if the lock attempt failed.
- * @note This function must be called within a \p chSysLock() / \p chSysUnlock()
-=======
- * @brief Tries to lock a mutex.
- * @details This function does not have any overhead related to
- *          the priority inheritance mechanism because it does not try to
- *          enter a sleep state on the mutex.
- * @param[in] mp pointer to the @p Mutex structure
- * @retval TRUE if the mutex was successfully acquired
- * @retval FALSE if the lock attempt failed.
- * @note This function must be called within a @p chSysLock() / @p chSysUnlock()
->>>>>>> 5f996e99
- *       block.
- */
-bool_t chMtxTryLockS(Mutex *mp) {
-
-<<<<<<< HEAD
-=======
-  chDbgCheck(mp != NULL, "chMtxTryLockS");
-
->>>>>>> 5f996e99
-  if (mp->m_owner != NULL)
-    return FALSE;
-  mp->m_owner = currp;
-  mp->m_next = currp->p_mtxlist;
-  currp->p_mtxlist = mp;
-  return TRUE;
-}
-
-/**
-<<<<<<< HEAD
- * Unlocks the next owned mutex in reverse lock order.
-=======
- * @brief Unlocks the next owned mutex in reverse lock order.
- *
->>>>>>> 5f996e99
- * @return The pointer to the unlocked mutex.
- */
-Mutex *chMtxUnlock(void) {
-  Mutex *ump, *mp;
-
-  chSysLock();
-<<<<<<< HEAD
-
-  chDbgAssert((currp->p_mtxlist != NULL) && (currp->p_mtxlist->m_owner == currp),
-              "chmtx.c, chMtxUnlock()");
-
-=======
-  chDbgAssert(currp->p_mtxlist != NULL,
-              "chMtxUnlock(), #1",
-              "owned mutexes list empty");
-  chDbgAssert(currp->p_mtxlist->m_owner == currp,
-              "chMtxUnlock(), #2",
-              "ownership failure");
->>>>>>> 5f996e99
-  /* remove the top Mutex from the Threads's owned mutexes list */
-  ump = currp->p_mtxlist;
-  currp->p_mtxlist = ump->m_next;
-  /* mark the Mutex as not owned */
-  ump->m_owner = NULL;
-  /*
-   * If a thread is waiting on the mutex then the hard part begins.
-   */
-  if (chMtxQueueNotEmptyS(ump)) {
-    /* get the highest priority thread waiting for the unlocked mutex */
-    Thread *tp = fifo_remove(&ump->m_queue);
-    /*
-     * Recalculates the optimal thread priority by scanning the owned mutexes list.
-     */
-    tprio_t newprio = currp->p_realprio;
-    /* iterate mp over all the (other) mutexes the current thread still owns */
-    mp = currp->p_mtxlist;
-    while (mp != NULL) {
-      /* mutex mp has a higher priority thread pending? */
-      if (chMtxQueueNotEmptyS(mp) && (mp->m_queue.p_next->p_prio > newprio))
-        /* boost current thread's priority to waiting thread */
-        newprio = mp->m_queue.p_next->p_prio;
-      mp = mp->m_next;
-    }
-    /* (possibly) boost the priority of the current thread */
-    currp->p_prio = newprio;
-    /* awaken the highest priority thread waiting for the unlocked mutex */
-    chSchWakeupS(tp, RDY_OK);
-  }
-  chSysUnlock();
-  return ump;
-}
-
-/**
-<<<<<<< HEAD
- * Unlocks the next owned mutex in reverse lock order.
- * @return The pointer to the unlocked mutex.
- * @note This function must be called within a \p chSysLock() / \p chSysUnlock()
-=======
- * @brief Unlocks the next owned mutex in reverse lock order.
- *
- * @return The pointer to the unlocked mutex.
- * @note This function must be called within a @p chSysLock() / @p chSysUnlock()
->>>>>>> 5f996e99
- *       block.
- * @note This function does not reschedule internally.
- */
-Mutex *chMtxUnlockS(void) {
-  Mutex *ump, *mp;
-
-<<<<<<< HEAD
-  chDbgAssert((currp->p_mtxlist != NULL) && (currp->p_mtxlist->m_owner == currp),
-              "chmtx.c, chMtxUnlockS()");
-=======
-  chDbgAssert(currp->p_mtxlist != NULL,
-              "chMtxUnlockS(), #1",
-              "owned mutexes list empty");
-  chDbgAssert(currp->p_mtxlist->m_owner == currp,
-              "chMtxUnlockS(), #2",
-              "ownership failure");
->>>>>>> 5f996e99
-
-  /*
-   * Removes the top Mutex from the owned mutexes list and marks it as not owned.
-   */
-  ump = currp->p_mtxlist;
-  currp->p_mtxlist = ump->m_next;
-  ump->m_owner = NULL;
-  /*
-   * If a thread is waiting on the mutex then the hard part begins.
-   */
-  if (chMtxQueueNotEmptyS(ump)) {
-    Thread *tp = fifo_remove(&ump->m_queue);
-    /*
-     * Recalculates the optimal thread priority by scanning the owned mutexes list.
-     */
-    tprio_t newprio = currp->p_realprio;
-    mp = currp->p_mtxlist;
-    while (mp != NULL) {
-      if (chMtxQueueNotEmptyS(mp) && (mp->m_queue.p_next->p_prio > newprio))
-        newprio = mp->m_queue.p_next->p_prio;
-      mp = mp->m_next;
-    }
-    currp->p_prio = newprio;
-    chSchReadyI(tp);
-  }
-  return ump;
-}
-
-/**
-<<<<<<< HEAD
- * Unlocks all the mutexes owned by the invoking thread, this is <b>MUCH MORE</b>
- * efficient than releasing the mutexes one by one and not just because the
- * call overhead, this function does not have any overhead related to the
- * priority inheritance mechanism.
-=======
- * @brief Unlocks all the mutexes owned by the invoking thread.
- * @details This function is <b>MUCH MORE</b> efficient than releasing the
- *          mutexes one by one and not just because the call overhead,
- *          this function does not have any overhead related to the priority
- *          inheritance mechanism.
->>>>>>> 5f996e99
- */
-void chMtxUnlockAll(void) {
-
-  chSysLock();
-<<<<<<< HEAD
-
-=======
->>>>>>> 5f996e99
-  if (currp->p_mtxlist != NULL) {
-    do {
-      Mutex *mp = currp->p_mtxlist;
-      currp->p_mtxlist = mp->m_next;
-      mp->m_owner = NULL;
-      if (chMtxQueueNotEmptyS(mp))
-        chSchReadyI(fifo_remove(&mp->m_queue));
-    } while (currp->p_mtxlist != NULL);
-    currp->p_prio = currp->p_realprio;
-    chSchRescheduleS();
-  }
-<<<<<<< HEAD
-
-=======
->>>>>>> 5f996e99
-  chSysUnlock();
-}
-
-#endif /* CH_USE_MUTEXES */
-
-/** @} */
+/*
+    ChibiOS/RT - Copyright (C) 2009 Giovanni Di Sirio.
+
+    This file is part of ChibiOS/RT.
+
+    ChibiOS/RT is free software; you can redistribute it and/or modify
+    it under the terms of the GNU General Public License as published by
+    the Free Software Foundation; either version 3 of the License, or
+    (at your option) any later version.
+
+    ChibiOS/RT is distributed in the hope that it will be useful,
+    but WITHOUT ANY WARRANTY; without even the implied warranty of
+    MERCHANTABILITY or FITNESS FOR A PARTICULAR PURPOSE.  See the
+    GNU General Public License for more details.
+
+    You should have received a copy of the GNU General Public License
+    along with this program.  If not, see <http://www.gnu.org/licenses/>.
+
+                                      ---
+
+    A special exception to the GPL can be applied should you wish to distribute
+    a combined work that includes ChibiOS/RT, without being obliged to provide
+    the source code for any proprietary components. See the file exception.txt
+    for full details of how and when the exception can be applied.
+*/
+
+/**
+ * @file chmtx.c
+ * @brief Mutexes code.
+ * @addtogroup Mutexes
+ * @{
+ */
+
+#include <ch.h>
+
+#if CH_USE_MUTEXES
+
+/**
+ * @brief Initializes s @p Mutex structure.
+ *
+ * @param[out] mp pointer to a @p Mutex structure
+ * @note This function can be invoked from within an interrupt handler even if
+ *       it is not an I-Class API because it does not touch any critical kernel
+ *       data structure.
+ */
+void chMtxInit(Mutex *mp) {
+
+  chDbgCheck(mp != NULL, "chMtxInit");
+
+  queue_init(&mp->m_queue);
+  mp->m_owner = NULL;
+}
+
+/**
+ * @brief Locks the specified mutex.
+ *
+ * @param[in] mp pointer to the @p Mutex structure
+ */
+void chMtxLock(Mutex *mp) {
+
+  chSysLock();
+
+  chMtxLockS(mp);
+
+  chSysUnlock();
+}
+
+/**
+ * @brief Locks the specified mutex.
+ *
+ * @param[in] mp pointer to the @p Mutex structure
+ * @note This function must be called within a @p chSysLock() / @p chSysUnlock()
+ *       block.
+ */
+void chMtxLockS(Mutex *mp) {
+
+  chDbgCheck(mp != NULL, "chMtxLockS");
+
+  /* the mutex is already locked? */
+  if (mp->m_owner != NULL) {
+    /*
+     * Priority inheritance protocol; explores the thread-mutex dependencies
+     * boosting the priority of all the affected threads to equal the priority
+     * of the running thread requesting the mutex.
+     */
+    Thread *tp = mp->m_owner;
+    /* { tp is the thread currently owning the mutex } */
+    /* the running thread has higher priority than tp? */
+    while (tp->p_prio < currp->p_prio) {
+      /* make priority of thread tp match the running thread's priority */
+      tp->p_prio = currp->p_prio;
+      /*
+       * The following states need priority queues reordering.
+       */
+      switch (tp->p_state) {
+      /* thread tp is waiting on a mutex? */
+      case PRWTMTX:
+        /* Requeues tp with its new priority on the mutex wait queue. */
+        prio_insert(dequeue(tp), &tp->p_wtmtxp->m_queue);
+        /* boost the owner of this mutex if needed */
+        tp = tp->p_wtmtxp->m_owner;
+        continue;
+#if CH_USE_CONDVARS
+      case PRWTCOND:
+        /* Requeues tp with its new priority on the condvar queue. */
+        prio_insert(dequeue(tp), &tp->p_wtcondp->c_queue);
+        break;
+#endif
+#if CH_USE_SEMAPHORES_PRIORITY
+      case PRWTSEM:
+        /* Requeues tp with its new priority on the semaphore queue. */
+        prio_insert(dequeue(tp), &tp->p_wtsemp->s_queue);
+        break;
+#endif
+#if CH_USE_MESSAGES_PRIORITY
+      case PRSNDMSG:
+        /* Requeues tp with its new priority on the server thread queue. */
+        prio_insert(dequeue(tp), &tp->p_wtthdp->p_msgqueue);
+        break;
+#endif
+      /* thread tp is ready? */
+      case PRREADY:
+        /* Requeue tp with its new priority on the ready list. */
+        chSchReadyI(dequeue(tp));
+      }
+      break;
+    }
+    /* sleep on the mutex */
+    prio_insert(currp, &mp->m_queue);
+    /* thread remembers the mutex where it is waiting on */
+    currp->p_wtmtxp = mp;
+    chSchGoSleepS(PRWTMTX);
+    chDbgAssert(mp->m_owner == NULL, "chMtxLockS(), #1", "still owned");
+  }
+  /*
+   * The mutex is now inserted in the owned mutexes list.
+   */
+  mp->m_owner = currp;
+  mp->m_next = currp->p_mtxlist;
+  currp->p_mtxlist = mp;
+}
+
+/**
+ * @brief Tries to lock a mutex.
+ * @details This function does not have any overhead related to
+ *          the priority inheritance mechanism because it does not try to
+ *          enter a sleep state on the mutex.
+ *
+ * @param[in] mp pointer to the @p Mutex structure
+ * @retval TRUE if the mutex was successfully acquired
+ * @retval FALSE if the lock attempt failed.
+ */
+bool_t chMtxTryLock(Mutex *mp) {
+  bool_t b;
+
+  chSysLock();
+
+  b = chMtxTryLockS(mp);
+
+  chSysUnlock();
+  return b;
+}
+
+/**
+ * @brief Tries to lock a mutex.
+ * @details This function does not have any overhead related to
+ *          the priority inheritance mechanism because it does not try to
+ *          enter a sleep state on the mutex.
+ * @param[in] mp pointer to the @p Mutex structure
+ * @retval TRUE if the mutex was successfully acquired
+ * @retval FALSE if the lock attempt failed.
+ * @note This function must be called within a @p chSysLock() / @p chSysUnlock()
+ *       block.
+ */
+bool_t chMtxTryLockS(Mutex *mp) {
+
+  chDbgCheck(mp != NULL, "chMtxTryLockS");
+
+  if (mp->m_owner != NULL)
+    return FALSE;
+  mp->m_owner = currp;
+  mp->m_next = currp->p_mtxlist;
+  currp->p_mtxlist = mp;
+  return TRUE;
+}
+
+/**
+ * @brief Unlocks the next owned mutex in reverse lock order.
+ *
+ * @return The pointer to the unlocked mutex.
+ */
+Mutex *chMtxUnlock(void) {
+  Mutex *ump, *mp;
+
+  chSysLock();
+  chDbgAssert(currp->p_mtxlist != NULL,
+              "chMtxUnlock(), #1",
+              "owned mutexes list empty");
+  chDbgAssert(currp->p_mtxlist->m_owner == currp,
+              "chMtxUnlock(), #2",
+              "ownership failure");
+  /* remove the top Mutex from the Threads's owned mutexes list */
+  ump = currp->p_mtxlist;
+  currp->p_mtxlist = ump->m_next;
+  /* mark the Mutex as not owned */
+  ump->m_owner = NULL;
+  /*
+   * If a thread is waiting on the mutex then the hard part begins.
+   */
+  if (chMtxQueueNotEmptyS(ump)) {
+    /* get the highest priority thread waiting for the unlocked mutex */
+    Thread *tp = fifo_remove(&ump->m_queue);
+    /*
+     * Recalculates the optimal thread priority by scanning the owned mutexes list.
+     */
+    tprio_t newprio = currp->p_realprio;
+    /* iterate mp over all the (other) mutexes the current thread still owns */
+    mp = currp->p_mtxlist;
+    while (mp != NULL) {
+      /* mutex mp has a higher priority thread pending? */
+      if (chMtxQueueNotEmptyS(mp) && (mp->m_queue.p_next->p_prio > newprio))
+        /* boost current thread's priority to waiting thread */
+        newprio = mp->m_queue.p_next->p_prio;
+      mp = mp->m_next;
+    }
+    /* (possibly) boost the priority of the current thread */
+    currp->p_prio = newprio;
+    /* awaken the highest priority thread waiting for the unlocked mutex */
+    chSchWakeupS(tp, RDY_OK);
+  }
+  chSysUnlock();
+  return ump;
+}
+
+/**
+ * @brief Unlocks the next owned mutex in reverse lock order.
+ *
+ * @return The pointer to the unlocked mutex.
+ * @note This function must be called within a @p chSysLock() / @p chSysUnlock()
+ *       block.
+ * @note This function does not reschedule internally.
+ */
+Mutex *chMtxUnlockS(void) {
+  Mutex *ump, *mp;
+
+  chDbgAssert(currp->p_mtxlist != NULL,
+              "chMtxUnlockS(), #1",
+              "owned mutexes list empty");
+  chDbgAssert(currp->p_mtxlist->m_owner == currp,
+              "chMtxUnlockS(), #2",
+              "ownership failure");
+
+  /*
+   * Removes the top Mutex from the owned mutexes list and marks it as not owned.
+   */
+  ump = currp->p_mtxlist;
+  currp->p_mtxlist = ump->m_next;
+  ump->m_owner = NULL;
+  /*
+   * If a thread is waiting on the mutex then the hard part begins.
+   */
+  if (chMtxQueueNotEmptyS(ump)) {
+    Thread *tp = fifo_remove(&ump->m_queue);
+    /*
+     * Recalculates the optimal thread priority by scanning the owned mutexes list.
+     */
+    tprio_t newprio = currp->p_realprio;
+    mp = currp->p_mtxlist;
+    while (mp != NULL) {
+      if (chMtxQueueNotEmptyS(mp) && (mp->m_queue.p_next->p_prio > newprio))
+        newprio = mp->m_queue.p_next->p_prio;
+      mp = mp->m_next;
+    }
+    currp->p_prio = newprio;
+    chSchReadyI(tp);
+  }
+  return ump;
+}
+
+/**
+ * @brief Unlocks all the mutexes owned by the invoking thread.
+ * @details This function is <b>MUCH MORE</b> efficient than releasing the
+ *          mutexes one by one and not just because the call overhead,
+ *          this function does not have any overhead related to the priority
+ *          inheritance mechanism.
+ */
+void chMtxUnlockAll(void) {
+
+  chSysLock();
+  if (currp->p_mtxlist != NULL) {
+    do {
+      Mutex *mp = currp->p_mtxlist;
+      currp->p_mtxlist = mp->m_next;
+      mp->m_owner = NULL;
+      if (chMtxQueueNotEmptyS(mp))
+        chSchReadyI(fifo_remove(&mp->m_queue));
+    } while (currp->p_mtxlist != NULL);
+    currp->p_prio = currp->p_realprio;
+    chSchRescheduleS();
+  }
+  chSysUnlock();
+}
+
+#endif /* CH_USE_MUTEXES */
+
+/** @} */