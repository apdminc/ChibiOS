/*
    ChibiOS/RT - Copyright (C) 2009 Giovanni Di Sirio.

    This file is part of ChibiOS/RT.

    ChibiOS/RT is free software; you can redistribute it and/or modify
    it under the terms of the GNU General Public License as published by
    the Free Software Foundation; either version 3 of the License, or
    (at your option) any later version.

    ChibiOS/RT is distributed in the hope that it will be useful,
    but WITHOUT ANY WARRANTY; without even the implied warranty of
    MERCHANTABILITY or FITNESS FOR A PARTICULAR PURPOSE.  See the
    GNU General Public License for more details.

    You should have received a copy of the GNU General Public License
    along with this program.  If not, see <http://www.gnu.org/licenses/>.
<<<<<<< HEAD

                                      ---

    A special exception to the GPL can be applied should you wish to distribute
    a combined work that includes ChibiOS/RT, without being obliged to provide
    the source code for any proprietary components. See the file exception.txt
    for full details of how and when the exception can be applied.
*/

#include <ch.h>
=======
>>>>>>> 5f996e99

                                      ---

    A special exception to the GPL can be applied should you wish to distribute
    a combined work that includes ChibiOS/RT, without being obliged to provide
    the source code for any proprietary components. See the file exception.txt
    for full details of how and when the exception can be applied.
*/

/**
 * @file ports/AVR/chcore.c
 * @brief AVR architecture port code.
 * @addtogroup AVR_CORE
 * @{
 */

#include <ch.h>

/**
 * Performs a context switch between two threads.
 * @param otp the thread to be switched out
 * @param ntp the thread to be switched in
 * @note The function is declared as a weak symbol, it is possible to redefine
 *       it in your application code.
 */
/** @cond never */
__attribute__((naked, weak))
/** @endcond */
void port_switch(Thread *otp, Thread *ntp) {

  asm volatile ("push    r2");
  asm volatile ("push    r3");
  asm volatile ("push    r4");
  asm volatile ("push    r5");
  asm volatile ("push    r6");
  asm volatile ("push    r7");
#ifndef CH_CURRP_REGISTER_CACHE
  asm volatile ("push    r8");
  asm volatile ("push    r9");
#endif
  asm volatile ("push    r10");
  asm volatile ("push    r11");
  asm volatile ("push    r12");
  asm volatile ("push    r13");
  asm volatile ("push    r14");
  asm volatile ("push    r15");
  asm volatile ("push    r16");
  asm volatile ("push    r17");
  asm volatile ("push    r28");
  asm volatile ("push    r29");

  asm volatile ("movw    r30, r24");
  asm volatile ("in      r0, 0x3d");
  asm volatile ("std     Z+7, r0");
  asm volatile ("in      r0, 0x3e");
  asm volatile ("std     Z+8, r0");

  asm volatile ("movw    r30, r22");
  asm volatile ("ldd     r0, Z+7");
  asm volatile ("out     0x3d, r0");
  asm volatile ("ldd     r0, Z+8");
  asm volatile ("out     0x3e, r0");

  asm volatile ("pop     r29");
  asm volatile ("pop     r28");
  asm volatile ("pop     r17");
  asm volatile ("pop     r16");
  asm volatile ("pop     r15");
  asm volatile ("pop     r14");
  asm volatile ("pop     r13");
  asm volatile ("pop     r12");
  asm volatile ("pop     r11");
  asm volatile ("pop     r10");
#ifndef CH_CURRP_REGISTER_CACHE
  asm volatile ("pop     r9");
  asm volatile ("pop     r8");
#endif
  asm volatile ("pop     r7");
  asm volatile ("pop     r6");
  asm volatile ("pop     r5");
  asm volatile ("pop     r4");
  asm volatile ("pop     r3");
  asm volatile ("pop     r2");
  asm volatile ("ret");
}

/**
 * Disables the interrupts and halts the system.
 * @note The function is declared as a weak symbol, it is possible to redefine
 *       it in your application code.
 */
/** @cond never */
__attribute__((weak))
/** @endcond */
void port_halt(void) {

  port_disable();
  while (TRUE) {
  }
}

/**
 * Start a thread by invoking its work function.
 * If the work function returns @p chThdExit() is automatically invoked.
 */
void threadstart(void) {

  asm volatile ("sei");
  asm volatile ("movw    r24, r4");
  asm volatile ("movw    r30, r2");
  asm volatile ("icall");
  asm volatile ("call    chThdExit");
}

/** @} */
<|MERGE_RESOLUTION|>--- conflicted
+++ resolved
@@ -1,145 +1,132 @@
-/*
-    ChibiOS/RT - Copyright (C) 2009 Giovanni Di Sirio.
-
-    This file is part of ChibiOS/RT.
-
-    ChibiOS/RT is free software; you can redistribute it and/or modify
-    it under the terms of the GNU General Public License as published by
-    the Free Software Foundation; either version 3 of the License, or
-    (at your option) any later version.
-
-    ChibiOS/RT is distributed in the hope that it will be useful,
-    but WITHOUT ANY WARRANTY; without even the implied warranty of
-    MERCHANTABILITY or FITNESS FOR A PARTICULAR PURPOSE.  See the
-    GNU General Public License for more details.
-
-    You should have received a copy of the GNU General Public License
-    along with this program.  If not, see <http://www.gnu.org/licenses/>.
-<<<<<<< HEAD
-
-                                      ---
-
-    A special exception to the GPL can be applied should you wish to distribute
-    a combined work that includes ChibiOS/RT, without being obliged to provide
-    the source code for any proprietary components. See the file exception.txt
-    for full details of how and when the exception can be applied.
-*/
-
-#include <ch.h>
-=======
->>>>>>> 5f996e99
-
-                                      ---
-
-    A special exception to the GPL can be applied should you wish to distribute
-    a combined work that includes ChibiOS/RT, without being obliged to provide
-    the source code for any proprietary components. See the file exception.txt
-    for full details of how and when the exception can be applied.
-*/
-
-/**
- * @file ports/AVR/chcore.c
- * @brief AVR architecture port code.
- * @addtogroup AVR_CORE
- * @{
- */
-
-#include <ch.h>
-
-/**
- * Performs a context switch between two threads.
- * @param otp the thread to be switched out
- * @param ntp the thread to be switched in
- * @note The function is declared as a weak symbol, it is possible to redefine
- *       it in your application code.
- */
-/** @cond never */
-__attribute__((naked, weak))
-/** @endcond */
-void port_switch(Thread *otp, Thread *ntp) {
-
-  asm volatile ("push    r2");
-  asm volatile ("push    r3");
-  asm volatile ("push    r4");
-  asm volatile ("push    r5");
-  asm volatile ("push    r6");
-  asm volatile ("push    r7");
-#ifndef CH_CURRP_REGISTER_CACHE
-  asm volatile ("push    r8");
-  asm volatile ("push    r9");
-#endif
-  asm volatile ("push    r10");
-  asm volatile ("push    r11");
-  asm volatile ("push    r12");
-  asm volatile ("push    r13");
-  asm volatile ("push    r14");
-  asm volatile ("push    r15");
-  asm volatile ("push    r16");
-  asm volatile ("push    r17");
-  asm volatile ("push    r28");
-  asm volatile ("push    r29");
-
-  asm volatile ("movw    r30, r24");
-  asm volatile ("in      r0, 0x3d");
-  asm volatile ("std     Z+7, r0");
-  asm volatile ("in      r0, 0x3e");
-  asm volatile ("std     Z+8, r0");
-
-  asm volatile ("movw    r30, r22");
-  asm volatile ("ldd     r0, Z+7");
-  asm volatile ("out     0x3d, r0");
-  asm volatile ("ldd     r0, Z+8");
-  asm volatile ("out     0x3e, r0");
-
-  asm volatile ("pop     r29");
-  asm volatile ("pop     r28");
-  asm volatile ("pop     r17");
-  asm volatile ("pop     r16");
-  asm volatile ("pop     r15");
-  asm volatile ("pop     r14");
-  asm volatile ("pop     r13");
-  asm volatile ("pop     r12");
-  asm volatile ("pop     r11");
-  asm volatile ("pop     r10");
-#ifndef CH_CURRP_REGISTER_CACHE
-  asm volatile ("pop     r9");
-  asm volatile ("pop     r8");
-#endif
-  asm volatile ("pop     r7");
-  asm volatile ("pop     r6");
-  asm volatile ("pop     r5");
-  asm volatile ("pop     r4");
-  asm volatile ("pop     r3");
-  asm volatile ("pop     r2");
-  asm volatile ("ret");
-}
-
-/**
- * Disables the interrupts and halts the system.
- * @note The function is declared as a weak symbol, it is possible to redefine
- *       it in your application code.
- */
-/** @cond never */
-__attribute__((weak))
-/** @endcond */
-void port_halt(void) {
-
-  port_disable();
-  while (TRUE) {
-  }
-}
-
-/**
- * Start a thread by invoking its work function.
- * If the work function returns @p chThdExit() is automatically invoked.
- */
-void threadstart(void) {
-
-  asm volatile ("sei");
-  asm volatile ("movw    r24, r4");
-  asm volatile ("movw    r30, r2");
-  asm volatile ("icall");
-  asm volatile ("call    chThdExit");
-}
-
-/** @} */
+/*
+    ChibiOS/RT - Copyright (C) 2009 Giovanni Di Sirio.
+
+    This file is part of ChibiOS/RT.
+
+    ChibiOS/RT is free software; you can redistribute it and/or modify
+    it under the terms of the GNU General Public License as published by
+    the Free Software Foundation; either version 3 of the License, or
+    (at your option) any later version.
+
+    ChibiOS/RT is distributed in the hope that it will be useful,
+    but WITHOUT ANY WARRANTY; without even the implied warranty of
+    MERCHANTABILITY or FITNESS FOR A PARTICULAR PURPOSE.  See the
+    GNU General Public License for more details.
+
+    You should have received a copy of the GNU General Public License
+    along with this program.  If not, see <http://www.gnu.org/licenses/>.
+
+                                      ---
+
+    A special exception to the GPL can be applied should you wish to distribute
+    a combined work that includes ChibiOS/RT, without being obliged to provide
+    the source code for any proprietary components. See the file exception.txt
+    for full details of how and when the exception can be applied.
+*/
+
+/**
+ * @file ports/AVR/chcore.c
+ * @brief AVR architecture port code.
+ * @addtogroup AVR_CORE
+ * @{
+ */
+
+#include <ch.h>
+
+/**
+ * Performs a context switch between two threads.
+ * @param otp the thread to be switched out
+ * @param ntp the thread to be switched in
+ * @note The function is declared as a weak symbol, it is possible to redefine
+ *       it in your application code.
+ */
+/** @cond never */
+__attribute__((naked, weak))
+/** @endcond */
+void port_switch(Thread *otp, Thread *ntp) {
+
+  asm volatile ("push    r2");
+  asm volatile ("push    r3");
+  asm volatile ("push    r4");
+  asm volatile ("push    r5");
+  asm volatile ("push    r6");
+  asm volatile ("push    r7");
+#ifndef CH_CURRP_REGISTER_CACHE
+  asm volatile ("push    r8");
+  asm volatile ("push    r9");
+#endif
+  asm volatile ("push    r10");
+  asm volatile ("push    r11");
+  asm volatile ("push    r12");
+  asm volatile ("push    r13");
+  asm volatile ("push    r14");
+  asm volatile ("push    r15");
+  asm volatile ("push    r16");
+  asm volatile ("push    r17");
+  asm volatile ("push    r28");
+  asm volatile ("push    r29");
+
+  asm volatile ("movw    r30, r24");
+  asm volatile ("in      r0, 0x3d");
+  asm volatile ("std     Z+7, r0");
+  asm volatile ("in      r0, 0x3e");
+  asm volatile ("std     Z+8, r0");
+
+  asm volatile ("movw    r30, r22");
+  asm volatile ("ldd     r0, Z+7");
+  asm volatile ("out     0x3d, r0");
+  asm volatile ("ldd     r0, Z+8");
+  asm volatile ("out     0x3e, r0");
+
+  asm volatile ("pop     r29");
+  asm volatile ("pop     r28");
+  asm volatile ("pop     r17");
+  asm volatile ("pop     r16");
+  asm volatile ("pop     r15");
+  asm volatile ("pop     r14");
+  asm volatile ("pop     r13");
+  asm volatile ("pop     r12");
+  asm volatile ("pop     r11");
+  asm volatile ("pop     r10");
+#ifndef CH_CURRP_REGISTER_CACHE
+  asm volatile ("pop     r9");
+  asm volatile ("pop     r8");
+#endif
+  asm volatile ("pop     r7");
+  asm volatile ("pop     r6");
+  asm volatile ("pop     r5");
+  asm volatile ("pop     r4");
+  asm volatile ("pop     r3");
+  asm volatile ("pop     r2");
+  asm volatile ("ret");
+}
+
+/**
+ * Disables the interrupts and halts the system.
+ * @note The function is declared as a weak symbol, it is possible to redefine
+ *       it in your application code.
+ */
+/** @cond never */
+__attribute__((weak))
+/** @endcond */
+void port_halt(void) {
+
+  port_disable();
+  while (TRUE) {
+  }
+}
+
+/**
+ * Start a thread by invoking its work function.
+ * If the work function returns @p chThdExit() is automatically invoked.
+ */
+void threadstart(void) {
+
+  asm volatile ("sei");
+  asm volatile ("movw    r24, r4");
+  asm volatile ("movw    r30, r2");
+  asm volatile ("icall");
+  asm volatile ("call    chThdExit");
+}
+
+/** @} */