/*
    ChibiOS/RT - Copyright (C) 2009 Giovanni Di Sirio.

    This file is part of ChibiOS/RT.

    ChibiOS/RT is free software; you can redistribute it and/or modify
    it under the terms of the GNU General Public License as published by
    the Free Software Foundation; either version 3 of the License, or
    (at your option) any later version.

    ChibiOS/RT is distributed in the hope that it will be useful,
    but WITHOUT ANY WARRANTY; without even the implied warranty of
    MERCHANTABILITY or FITNESS FOR A PARTICULAR PURPOSE.  See the
    GNU General Public License for more details.

    You should have received a copy of the GNU General Public License
    along with this program.  If not, see <http://www.gnu.org/licenses/>.

                                      ---

    A special exception to the GPL can be applied should you wish to distribute
    a combined work that includes ChibiOS/RT, without being obliged to provide
    the source code for any proprietary components. See the file exception.txt
    for full details of how and when the exception can be applied.
*/

/**
 * @file ports/AVR/chcore.h
 * @brief AVR architecture port macros and structures.
 * @addtogroup AVR_CORE
 * @{
 */

#ifndef _CHCORE_H_
#define _CHCORE_H_

#include <avr/io.h>
#include <avr/interrupt.h>

/**
 * If enabled allows the idle thread to enter a low power mode.
 */
#ifndef ENABLE_WFI_IDLE
#define ENABLE_WFI_IDLE 0
#endif

/**
 * Macro defining the AVR architecture.
 */
#define CH_ARCHITECTURE_AVR

/**
 * 8 bit stack alignment.
 */
typedef uint8_t stkalign_t;

/** @cond never */
/**
 * Interrupt saved context.
 * @note The field @p _next is not part of the context, it represents the
 *       offset of the structure relative to the stack pointer.
 */
struct extctx {
  uint8_t       _next;
  uint8_t       r31;
  uint8_t       r30;
  uint8_t       r27;
  uint8_t       r26;
  uint8_t       r25;
  uint8_t       r24;
  uint8_t       r23;
  uint8_t       r22;
  uint8_t       r21;
  uint8_t       r20;
  uint8_t       r19;
  uint8_t       r18;
  uint8_t       sr;
  uint8_t       r1;
  uint8_t       r0;
  uint16_t      pc;
};
/** @endcond */

/** @cond never */
/**
 * System saved context.
 * @note The field @p _next is not part of the context, it represents the
 *       offset of the structure relative to the stack pointer.
 */
struct intctx {
  uint8_t       _next;
  uint8_t       r29;
  uint8_t       r28;
  uint8_t       r17;
  uint8_t       r16;
  uint8_t       r15;
  uint8_t       r14;
  uint8_t       r13;
  uint8_t       r12;
  uint8_t       r11;
  uint8_t       r10;
#ifndef CH_CURRP_REGISTER_CACHE
  uint8_t       r9;
  uint8_t       r8;
#endif
  uint8_t       r7;
  uint8_t       r6;
  uint8_t       r5;
  uint8_t       r4;
  uint8_t       r3;
  uint8_t       r2;
  uint8_t       pcl;
  uint8_t       pch;
};
/** @endcond */

/** @cond never */
/**
 * In the AVR port this structure just holds a pointer to the @p intctx
 * structure representing the stack pointer at the time of the context switch.
 */
struct context {
  struct intctx *sp;
};
/** @endcond */

/**
 * Platform dependent part of the @p chThdInit() API.
 * This code usually setup the context switching frame represented by a
 * @p intctx structure.
 */
#define SETUP_CONTEXT(workspace, wsize, pf, arg) {                      \
  tp->p_ctx.sp = (struct intctx*)((uint8_t *)workspace + wsize  -       \
                                  sizeof(struct intctx));               \
  tp->p_ctx.sp->r2  = (int)pf;                                          \
  tp->p_ctx.sp->r3  = (int)pf >> 8;                                     \
  tp->p_ctx.sp->r4  = (int)arg;                                         \
  tp->p_ctx.sp->r5  = (int)arg >> 8;                                    \
  tp->p_ctx.sp->pcl = (int)threadstart >> 8;                            \
  tp->p_ctx.sp->pch = (int)threadstart;                                 \
}

/**
 * The default idle thread implementation requires no extra stack space in
 * this port.
 */
#ifndef IDLE_THREAD_STACK_SIZE
#define IDLE_THREAD_STACK_SIZE 8
#endif

/**
 * Per-thread stack overhead for interrupts servicing, it is used in the
 * calculation of the correct working area size. In this port the default is
 * 32 bytes per thread.
 */
#ifndef INT_REQUIRED_STACK
#define INT_REQUIRED_STACK 32
#endif

<<<<<<< HEAD
=======
/**
 * Enforces a correct alignment for a stack area size value.
 */
>>>>>>> 5f996e99
#define STACK_ALIGN(n) ((((n) - 1) | (sizeof(stkalign_t) - 1)) + 1)

/**
 * Computes the thread working area global size.
 */
#define THD_WA_SIZE(n) STACK_ALIGN(sizeof(Thread) +                     \
                                   (sizeof(struct intctx) - 1) +        \
                                   (sizeof(struct extctx) - 1) +        \
                                   (n) + (INT_REQUIRED_STACK))

/**
 * Macro used to allocate a thread working area aligned as both position and
 * size.
 */
#define WORKING_AREA(s, n) stkalign_t s[THD_WA_SIZE(n) / sizeof(stkalign_t)];

/**
 * IRQ prologue code, inserted at the start of all IRQ handlers enabled to
 * invoke system APIs.
 * This code tricks the compiler to save all the specified registers by
 * "touching" them.
 */
#define PORT_IRQ_PROLOGUE() {                                           \
  asm ("" : : : "r18", "r19", "r20", "r21", "r22", "r23", "r24",        \
                "r25", "r26", "r27", "r30", "r31");                     \
}

/**
 * IRQ epilogue code, inserted at the end of all IRQ handlers enabled to
 * invoke system APIs.
 */
#define PORT_IRQ_EPILOGUE() {                                           \
  if (chSchRescRequiredI())                                             \
    chSchDoRescheduleI();                                               \
}

/**
 * IRQ handler function declaration. Note, it just aliases the WinAVR "ISR"
 * macro.
 */
#define PORT_IRQ_HANDLER(id) ISR(id)

/**
 * This function is empty in this port.
 */
#define port_init()

/**
 * Implemented as global interrupt disable.
 */
#define port_lock() asm volatile ("cli")

/**
 * Implemented as global interrupt enable.
 */
#define port_unlock() asm volatile ("sei")

/**
 * This function is empty in this port.
 */
#define port_lock_from_isr()

/**
 * This function is empty in this port.
 */
#define port_unlock_from_isr()

/**
 * Implemented as global interrupt disable.
 */
#define port_disable() asm volatile ("cli")

/**
 * Same as @p port_disable() in this port, there is no difference between the
 * two states.
 */
#define port_suspend() asm volatile ("cli")

/**
 * Implemented as global interrupt enable.
 */
#define port_enable() asm volatile ("sei")

/**
 * This port function is implemented as inlined code for performance reasons.
 */
#if ENABLE_WFI_IDLE != 0
#define port_wait_for_interrupt() {                                     \
  asm volatile ("sleep");                                               \
}
#else
#define port_wait_for_interrupt()
#endif

#ifdef __cplusplus
extern "C" {
#endif
  void port_switch(Thread *otp, Thread *ntp);
  void port_halt(void);
  void threadstart(void);
#ifdef __cplusplus
}
#endif

#endif /* _CHCORE_H_ */

/** @} */
<|MERGE_RESOLUTION|>--- conflicted
+++ resolved
@@ -1,272 +1,269 @@
-/*
-    ChibiOS/RT - Copyright (C) 2009 Giovanni Di Sirio.
-
-    This file is part of ChibiOS/RT.
-
-    ChibiOS/RT is free software; you can redistribute it and/or modify
-    it under the terms of the GNU General Public License as published by
-    the Free Software Foundation; either version 3 of the License, or
-    (at your option) any later version.
-
-    ChibiOS/RT is distributed in the hope that it will be useful,
-    but WITHOUT ANY WARRANTY; without even the implied warranty of
-    MERCHANTABILITY or FITNESS FOR A PARTICULAR PURPOSE.  See the
-    GNU General Public License for more details.
-
-    You should have received a copy of the GNU General Public License
-    along with this program.  If not, see <http://www.gnu.org/licenses/>.
-
-                                      ---
-
-    A special exception to the GPL can be applied should you wish to distribute
-    a combined work that includes ChibiOS/RT, without being obliged to provide
-    the source code for any proprietary components. See the file exception.txt
-    for full details of how and when the exception can be applied.
-*/
-
-/**
- * @file ports/AVR/chcore.h
- * @brief AVR architecture port macros and structures.
- * @addtogroup AVR_CORE
- * @{
- */
-
-#ifndef _CHCORE_H_
-#define _CHCORE_H_
-
-#include <avr/io.h>
-#include <avr/interrupt.h>
-
-/**
- * If enabled allows the idle thread to enter a low power mode.
- */
-#ifndef ENABLE_WFI_IDLE
-#define ENABLE_WFI_IDLE 0
-#endif
-
-/**
- * Macro defining the AVR architecture.
- */
-#define CH_ARCHITECTURE_AVR
-
-/**
- * 8 bit stack alignment.
- */
-typedef uint8_t stkalign_t;
-
-/** @cond never */
-/**
- * Interrupt saved context.
- * @note The field @p _next is not part of the context, it represents the
- *       offset of the structure relative to the stack pointer.
- */
-struct extctx {
-  uint8_t       _next;
-  uint8_t       r31;
-  uint8_t       r30;
-  uint8_t       r27;
-  uint8_t       r26;
-  uint8_t       r25;
-  uint8_t       r24;
-  uint8_t       r23;
-  uint8_t       r22;
-  uint8_t       r21;
-  uint8_t       r20;
-  uint8_t       r19;
-  uint8_t       r18;
-  uint8_t       sr;
-  uint8_t       r1;
-  uint8_t       r0;
-  uint16_t      pc;
-};
-/** @endcond */
-
-/** @cond never */
-/**
- * System saved context.
- * @note The field @p _next is not part of the context, it represents the
- *       offset of the structure relative to the stack pointer.
- */
-struct intctx {
-  uint8_t       _next;
-  uint8_t       r29;
-  uint8_t       r28;
-  uint8_t       r17;
-  uint8_t       r16;
-  uint8_t       r15;
-  uint8_t       r14;
-  uint8_t       r13;
-  uint8_t       r12;
-  uint8_t       r11;
-  uint8_t       r10;
-#ifndef CH_CURRP_REGISTER_CACHE
-  uint8_t       r9;
-  uint8_t       r8;
-#endif
-  uint8_t       r7;
-  uint8_t       r6;
-  uint8_t       r5;
-  uint8_t       r4;
-  uint8_t       r3;
-  uint8_t       r2;
-  uint8_t       pcl;
-  uint8_t       pch;
-};
-/** @endcond */
-
-/** @cond never */
-/**
- * In the AVR port this structure just holds a pointer to the @p intctx
- * structure representing the stack pointer at the time of the context switch.
- */
-struct context {
-  struct intctx *sp;
-};
-/** @endcond */
-
-/**
- * Platform dependent part of the @p chThdInit() API.
- * This code usually setup the context switching frame represented by a
- * @p intctx structure.
- */
-#define SETUP_CONTEXT(workspace, wsize, pf, arg) {                      \
-  tp->p_ctx.sp = (struct intctx*)((uint8_t *)workspace + wsize  -       \
-                                  sizeof(struct intctx));               \
-  tp->p_ctx.sp->r2  = (int)pf;                                          \
-  tp->p_ctx.sp->r3  = (int)pf >> 8;                                     \
-  tp->p_ctx.sp->r4  = (int)arg;                                         \
-  tp->p_ctx.sp->r5  = (int)arg >> 8;                                    \
-  tp->p_ctx.sp->pcl = (int)threadstart >> 8;                            \
-  tp->p_ctx.sp->pch = (int)threadstart;                                 \
-}
-
-/**
- * The default idle thread implementation requires no extra stack space in
- * this port.
- */
-#ifndef IDLE_THREAD_STACK_SIZE
-#define IDLE_THREAD_STACK_SIZE 8
-#endif
-
-/**
- * Per-thread stack overhead for interrupts servicing, it is used in the
- * calculation of the correct working area size. In this port the default is
- * 32 bytes per thread.
- */
-#ifndef INT_REQUIRED_STACK
-#define INT_REQUIRED_STACK 32
-#endif
-
-<<<<<<< HEAD
-=======
-/**
- * Enforces a correct alignment for a stack area size value.
- */
->>>>>>> 5f996e99
-#define STACK_ALIGN(n) ((((n) - 1) | (sizeof(stkalign_t) - 1)) + 1)
-
-/**
- * Computes the thread working area global size.
- */
-#define THD_WA_SIZE(n) STACK_ALIGN(sizeof(Thread) +                     \
-                                   (sizeof(struct intctx) - 1) +        \
-                                   (sizeof(struct extctx) - 1) +        \
-                                   (n) + (INT_REQUIRED_STACK))
-
-/**
- * Macro used to allocate a thread working area aligned as both position and
- * size.
- */
-#define WORKING_AREA(s, n) stkalign_t s[THD_WA_SIZE(n) / sizeof(stkalign_t)];
-
-/**
- * IRQ prologue code, inserted at the start of all IRQ handlers enabled to
- * invoke system APIs.
- * This code tricks the compiler to save all the specified registers by
- * "touching" them.
- */
-#define PORT_IRQ_PROLOGUE() {                                           \
-  asm ("" : : : "r18", "r19", "r20", "r21", "r22", "r23", "r24",        \
-                "r25", "r26", "r27", "r30", "r31");                     \
-}
-
-/**
- * IRQ epilogue code, inserted at the end of all IRQ handlers enabled to
- * invoke system APIs.
- */
-#define PORT_IRQ_EPILOGUE() {                                           \
-  if (chSchRescRequiredI())                                             \
-    chSchDoRescheduleI();                                               \
-}
-
-/**
- * IRQ handler function declaration. Note, it just aliases the WinAVR "ISR"
- * macro.
- */
-#define PORT_IRQ_HANDLER(id) ISR(id)
-
-/**
- * This function is empty in this port.
- */
-#define port_init()
-
-/**
- * Implemented as global interrupt disable.
- */
-#define port_lock() asm volatile ("cli")
-
-/**
- * Implemented as global interrupt enable.
- */
-#define port_unlock() asm volatile ("sei")
-
-/**
- * This function is empty in this port.
- */
-#define port_lock_from_isr()
-
-/**
- * This function is empty in this port.
- */
-#define port_unlock_from_isr()
-
-/**
- * Implemented as global interrupt disable.
- */
-#define port_disable() asm volatile ("cli")
-
-/**
- * Same as @p port_disable() in this port, there is no difference between the
- * two states.
- */
-#define port_suspend() asm volatile ("cli")
-
-/**
- * Implemented as global interrupt enable.
- */
-#define port_enable() asm volatile ("sei")
-
-/**
- * This port function is implemented as inlined code for performance reasons.
- */
-#if ENABLE_WFI_IDLE != 0
-#define port_wait_for_interrupt() {                                     \
-  asm volatile ("sleep");                                               \
-}
-#else
-#define port_wait_for_interrupt()
-#endif
-
-#ifdef __cplusplus
-extern "C" {
-#endif
-  void port_switch(Thread *otp, Thread *ntp);
-  void port_halt(void);
-  void threadstart(void);
-#ifdef __cplusplus
-}
-#endif
-
-#endif /* _CHCORE_H_ */
-
-/** @} */
+/*
+    ChibiOS/RT - Copyright (C) 2009 Giovanni Di Sirio.
+
+    This file is part of ChibiOS/RT.
+
+    ChibiOS/RT is free software; you can redistribute it and/or modify
+    it under the terms of the GNU General Public License as published by
+    the Free Software Foundation; either version 3 of the License, or
+    (at your option) any later version.
+
+    ChibiOS/RT is distributed in the hope that it will be useful,
+    but WITHOUT ANY WARRANTY; without even the implied warranty of
+    MERCHANTABILITY or FITNESS FOR A PARTICULAR PURPOSE.  See the
+    GNU General Public License for more details.
+
+    You should have received a copy of the GNU General Public License
+    along with this program.  If not, see <http://www.gnu.org/licenses/>.
+
+                                      ---
+
+    A special exception to the GPL can be applied should you wish to distribute
+    a combined work that includes ChibiOS/RT, without being obliged to provide
+    the source code for any proprietary components. See the file exception.txt
+    for full details of how and when the exception can be applied.
+*/
+
+/**
+ * @file ports/AVR/chcore.h
+ * @brief AVR architecture port macros and structures.
+ * @addtogroup AVR_CORE
+ * @{
+ */
+
+#ifndef _CHCORE_H_
+#define _CHCORE_H_
+
+#include <avr/io.h>
+#include <avr/interrupt.h>
+
+/**
+ * If enabled allows the idle thread to enter a low power mode.
+ */
+#ifndef ENABLE_WFI_IDLE
+#define ENABLE_WFI_IDLE 0
+#endif
+
+/**
+ * Macro defining the AVR architecture.
+ */
+#define CH_ARCHITECTURE_AVR
+
+/**
+ * 8 bit stack alignment.
+ */
+typedef uint8_t stkalign_t;
+
+/** @cond never */
+/**
+ * Interrupt saved context.
+ * @note The field @p _next is not part of the context, it represents the
+ *       offset of the structure relative to the stack pointer.
+ */
+struct extctx {
+  uint8_t       _next;
+  uint8_t       r31;
+  uint8_t       r30;
+  uint8_t       r27;
+  uint8_t       r26;
+  uint8_t       r25;
+  uint8_t       r24;
+  uint8_t       r23;
+  uint8_t       r22;
+  uint8_t       r21;
+  uint8_t       r20;
+  uint8_t       r19;
+  uint8_t       r18;
+  uint8_t       sr;
+  uint8_t       r1;
+  uint8_t       r0;
+  uint16_t      pc;
+};
+/** @endcond */
+
+/** @cond never */
+/**
+ * System saved context.
+ * @note The field @p _next is not part of the context, it represents the
+ *       offset of the structure relative to the stack pointer.
+ */
+struct intctx {
+  uint8_t       _next;
+  uint8_t       r29;
+  uint8_t       r28;
+  uint8_t       r17;
+  uint8_t       r16;
+  uint8_t       r15;
+  uint8_t       r14;
+  uint8_t       r13;
+  uint8_t       r12;
+  uint8_t       r11;
+  uint8_t       r10;
+#ifndef CH_CURRP_REGISTER_CACHE
+  uint8_t       r9;
+  uint8_t       r8;
+#endif
+  uint8_t       r7;
+  uint8_t       r6;
+  uint8_t       r5;
+  uint8_t       r4;
+  uint8_t       r3;
+  uint8_t       r2;
+  uint8_t       pcl;
+  uint8_t       pch;
+};
+/** @endcond */
+
+/** @cond never */
+/**
+ * In the AVR port this structure just holds a pointer to the @p intctx
+ * structure representing the stack pointer at the time of the context switch.
+ */
+struct context {
+  struct intctx *sp;
+};
+/** @endcond */
+
+/**
+ * Platform dependent part of the @p chThdInit() API.
+ * This code usually setup the context switching frame represented by a
+ * @p intctx structure.
+ */
+#define SETUP_CONTEXT(workspace, wsize, pf, arg) {                      \
+  tp->p_ctx.sp = (struct intctx*)((uint8_t *)workspace + wsize  -       \
+                                  sizeof(struct intctx));               \
+  tp->p_ctx.sp->r2  = (int)pf;                                          \
+  tp->p_ctx.sp->r3  = (int)pf >> 8;                                     \
+  tp->p_ctx.sp->r4  = (int)arg;                                         \
+  tp->p_ctx.sp->r5  = (int)arg >> 8;                                    \
+  tp->p_ctx.sp->pcl = (int)threadstart >> 8;                            \
+  tp->p_ctx.sp->pch = (int)threadstart;                                 \
+}
+
+/**
+ * The default idle thread implementation requires no extra stack space in
+ * this port.
+ */
+#ifndef IDLE_THREAD_STACK_SIZE
+#define IDLE_THREAD_STACK_SIZE 8
+#endif
+
+/**
+ * Per-thread stack overhead for interrupts servicing, it is used in the
+ * calculation of the correct working area size. In this port the default is
+ * 32 bytes per thread.
+ */
+#ifndef INT_REQUIRED_STACK
+#define INT_REQUIRED_STACK 32
+#endif
+
+/**
+ * Enforces a correct alignment for a stack area size value.
+ */
+#define STACK_ALIGN(n) ((((n) - 1) | (sizeof(stkalign_t) - 1)) + 1)
+
+/**
+ * Computes the thread working area global size.
+ */
+#define THD_WA_SIZE(n) STACK_ALIGN(sizeof(Thread) +                     \
+                                   (sizeof(struct intctx) - 1) +        \
+                                   (sizeof(struct extctx) - 1) +        \
+                                   (n) + (INT_REQUIRED_STACK))
+
+/**
+ * Macro used to allocate a thread working area aligned as both position and
+ * size.
+ */
+#define WORKING_AREA(s, n) stkalign_t s[THD_WA_SIZE(n) / sizeof(stkalign_t)];
+
+/**
+ * IRQ prologue code, inserted at the start of all IRQ handlers enabled to
+ * invoke system APIs.
+ * This code tricks the compiler to save all the specified registers by
+ * "touching" them.
+ */
+#define PORT_IRQ_PROLOGUE() {                                           \
+  asm ("" : : : "r18", "r19", "r20", "r21", "r22", "r23", "r24",        \
+                "r25", "r26", "r27", "r30", "r31");                     \
+}
+
+/**
+ * IRQ epilogue code, inserted at the end of all IRQ handlers enabled to
+ * invoke system APIs.
+ */
+#define PORT_IRQ_EPILOGUE() {                                           \
+  if (chSchRescRequiredI())                                             \
+    chSchDoRescheduleI();                                               \
+}
+
+/**
+ * IRQ handler function declaration. Note, it just aliases the WinAVR "ISR"
+ * macro.
+ */
+#define PORT_IRQ_HANDLER(id) ISR(id)
+
+/**
+ * This function is empty in this port.
+ */
+#define port_init()
+
+/**
+ * Implemented as global interrupt disable.
+ */
+#define port_lock() asm volatile ("cli")
+
+/**
+ * Implemented as global interrupt enable.
+ */
+#define port_unlock() asm volatile ("sei")
+
+/**
+ * This function is empty in this port.
+ */
+#define port_lock_from_isr()
+
+/**
+ * This function is empty in this port.
+ */
+#define port_unlock_from_isr()
+
+/**
+ * Implemented as global interrupt disable.
+ */
+#define port_disable() asm volatile ("cli")
+
+/**
+ * Same as @p port_disable() in this port, there is no difference between the
+ * two states.
+ */
+#define port_suspend() asm volatile ("cli")
+
+/**
+ * Implemented as global interrupt enable.
+ */
+#define port_enable() asm volatile ("sei")
+
+/**
+ * This port function is implemented as inlined code for performance reasons.
+ */
+#if ENABLE_WFI_IDLE != 0
+#define port_wait_for_interrupt() {                                     \
+  asm volatile ("sleep");                                               \
+}
+#else
+#define port_wait_for_interrupt()
+#endif
+
+#ifdef __cplusplus
+extern "C" {
+#endif
+  void port_switch(Thread *otp, Thread *ntp);
+  void port_halt(void);
+  void threadstart(void);
+#ifdef __cplusplus
+}
+#endif
+
+#endif /* _CHCORE_H_ */
+
+/** @} */