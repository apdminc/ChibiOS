--- conflicted
+++ resolved
@@ -1,233 +1,217 @@
-/*
-    ChibiOS/RT - Copyright (C) 2006,2007,2008,2009,2010,
-                 2011,2012 Giovanni Di Sirio.
-
-    This file is part of ChibiOS/RT.
-
-    ChibiOS/RT is free software; you can redistribute it and/or modify
-    it under the terms of the GNU General Public License as published by
-    the Free Software Foundation; either version 3 of the License, or
-    (at your option) any later version.
-
-    ChibiOS/RT is distributed in the hope that it will be useful,
-    but WITHOUT ANY WARRANTY; without even the implied warranty of
-    MERCHANTABILITY or FITNESS FOR A PARTICULAR PURPOSE.  See the
-    GNU General Public License for more details.
-
-    You should have received a copy of the GNU General Public License
-    along with this program.  If not, see <http://www.gnu.org/licenses/>.
-*/
-#include <time.h>
-#include <stdlib.h>
-
-#include "ch.h"
-#include "hal.h"
-
-/*===========================================================================*/
-/* Notes.                                                                    */
-/*===========================================================================*/
-/*
-This structure is used to hold the values representing a calendar time.
-It contains the following members, with the meanings as shown.
-
-int tm_sec       seconds after minute [0-61] (61 allows for 2 leap-seconds)
-<<<<<<< HEAD
-int tm_min       minutes after hour [0-59]
-int tm_hour      hours after midnight [0-23]
-int tm_mday      day of the month [1-31]
-int tm_mon       month of year [0-11]
-int tm_year      current year-1900
-int tm_wday      days since Sunday [0-6]
-int tm_yday      days since January 1st [0-365]
-=======
-int tm_min       minutes after hour [0-59] 
-int tm_hour      hours after midnight [0-23] 
-int tm_mday      day of the month [1-31] 
-int tm_mon       month of year [0-11] 
-int tm_year      current year-1900 
-int tm_wday      days since Sunday [0-6] 
-int tm_yday      days since January 1st [0-365] 
->>>>>>> ac5b78eb
-int tm_isdst     daylight savings indicator (1 = yes, 0 = no, -1 = unknown)
-*/
-
-RTCTime  timespec;
-RTCAlarm alarmspec;
-RTCWakeup wakeupspec;
-RTCCallbackConfig cb_cfg;
-time_t unix_time;
-
-/**
- * Alarms callback
- */
-static inline void exti_rtcalarm_cb(EXTDriver *extp, expchannel_t channel){
-  (void)extp;
-  (void)channel;
-  if (RTCD1.id_rtc->ISR | RTC_ISR_ALRBF){
-    RTCD1.id_rtc->ISR &= ~RTC_ISR_ALRBF;
-  }
-  if (RTCD1.id_rtc->ISR | RTC_ISR_ALRAF){
-    RTCD1.id_rtc->ISR &= ~RTC_ISR_ALRAF;
-  }
-  palTogglePad(GPIOB, GPIOB_LED_R);
-}
-
-/**
- * Periodic wakeup callback
- */
-static inline void exti_rtcwakeup_cb(EXTDriver *extp, expchannel_t channel){
-  (void)extp;
-  (void)channel;
-  /* manually clear flags because exti driver does not do that */
-  if (RTCD1.id_rtc->ISR | RTC_ISR_WUTF){
-    RTCD1.id_rtc->ISR &= ~RTC_ISR_WUTF;
-  }
-  palTogglePad(GPIOB, GPIOB_LED_B);
-  palTogglePad(GPIOB, GPIOB_LED_R);
-}
-
-
-static const EXTConfig extcfg = {
-  {
-    {EXT_CH_MODE_DISABLED, NULL},
-    {EXT_CH_MODE_DISABLED, NULL},
-    {EXT_CH_MODE_DISABLED, NULL},
-    {EXT_CH_MODE_DISABLED, NULL},
-    {EXT_CH_MODE_DISABLED, NULL},
-    {EXT_CH_MODE_DISABLED, NULL},
-    {EXT_CH_MODE_DISABLED, NULL},
-    {EXT_CH_MODE_DISABLED, NULL},
-    {EXT_CH_MODE_DISABLED, NULL},
-    {EXT_CH_MODE_DISABLED, NULL},
-    {EXT_CH_MODE_DISABLED, NULL},
-    {EXT_CH_MODE_DISABLED, NULL},
-    {EXT_CH_MODE_DISABLED, NULL},
-    {EXT_CH_MODE_DISABLED, NULL},
-    {EXT_CH_MODE_DISABLED, NULL},
-    {EXT_CH_MODE_DISABLED, NULL},
-    {EXT_CH_MODE_DISABLED, NULL},
-    {EXT_CH_MODE_RISING_EDGE | EXT_CH_MODE_AUTOSTART, exti_rtcalarm_cb},/* RTC alarms */
-    {EXT_CH_MODE_DISABLED, NULL},
-    {EXT_CH_MODE_DISABLED, NULL},
-    {EXT_CH_MODE_DISABLED, NULL},
-    {EXT_CH_MODE_DISABLED, NULL},/* timestamp */
-    {EXT_CH_MODE_RISING_EDGE| EXT_CH_MODE_AUTOSTART, exti_rtcwakeup_cb},/* wakeup */
-  },
-  EXT_MODE_EXTI(
-      0,
-      0,
-      0,
-      0,
-      0,
-      0,
-      0,
-      0,
-      0,
-      0,
-      0,
-      0,
-      0,
-      0,
-      0,
-      0)/* 15 */
-};
-
-/**
- * Convert from STM32 BCD to classical format.
- */
-void bcd2tm(struct tm *timp, uint32_t tv_time, uint32_t tv_date){
-  timp->tm_isdst = -1;
-
-  timp->tm_wday = ((tv_date >> 13) & 0x7);
-  if(timp->tm_wday == 7)
-    timp->tm_wday = 0;
-  timp->tm_mday = (tv_date & 0xF) + ((tv_date >> 4) & 0x3) * 10;
-  timp->tm_mon  = (((tv_date >> 8) & 0xF) + ((tv_date >> 12) & 0x1) * 10) - 1;
-  timp->tm_year = (((tv_date >> 16)& 0xF) + ((tv_date >> 20) & 0xF) * 10) + 2000 - 1900;
-
-  timp->tm_sec  = (tv_time & 0xF) + ((tv_time >> 4) & 0x7) * 10;
-  timp->tm_min  = ((tv_time >> 8)& 0xF) + ((tv_time >> 12) & 0x7) * 10;
-  timp->tm_hour = ((tv_time >> 16)& 0xF) + ((tv_time >> 20) & 0x3) * 10;
-}
-
-/**
- * Convert from classical format to STM32 BCD
- */
-void tm2bcd(struct tm *timp, RTCTime *timespec){
-  uint32_t v = 0;
-
-  timespec->tv_date = 0;
-  timespec->tv_time = 0;
-
-  v = timp->tm_year - 100;
-  timespec->tv_date |= (((v / 10) & 0xF) << 20) | ((v % 10) << 16);
-  if (timp->tm_wday == 0)
-    v = 7;
-  else
-    v = timp->tm_wday;
-  timespec->tv_date |= (v & 7) << 13;
-  v = timp->tm_mon + 1;
-  timespec->tv_date |= (((v / 10) & 1) << 12) | ((v % 10) << 8);
-  v = timp->tm_mday;
-  timespec->tv_date |= (((v / 10) & 3) << 4) | (v % 10);
-  v = timp->tm_hour;
-  timespec->tv_time |= (((v / 10) & 3) << 20) | ((v % 10) << 16);
-  v = timp->tm_min;
-  timespec->tv_time |= (((v / 10) & 7) << 12) | ((v % 10) << 8);
-  v = timp->tm_sec;
-  timespec->tv_time |= (((v / 10) & 7) << 4) | (v % 10);
-}
-
-
-
-/**
- * Main function.
- */
-int main(void){
-  struct tm timp;
-
-  halInit();
-  chSysInit();
-
-  extStart(&EXTD1, &extcfg);
-
-  palTogglePad(GPIOB, GPIOB_LED_R);
-
-  /* tune wakeup callback */
-  wakeupspec.wakeup = ((uint32_t)4) << 16; /* select 1 Hz clock source */
-  wakeupspec.wakeup |= 3; /* set counter value to 3. Period will be 3+1 seconds. */
-<<<<<<< HEAD
-  rtc_lld_set_periodic_wakeup(&RTCD1, &wakeupspec);
-=======
-  rtcSetWakeup(&RTCD1, &wakeupspec);
->>>>>>> ac5b78eb
-
-  /* enable wakeup callback */
-  cb_cfg.cb_cfg = WAKEUP_CB_FLAG;
-  rtcSetCallback(&RTCD1, &cb_cfg);
-
-  /* get current time in unix format */
-  rtcGetTime(&RTCD1, &timespec);
-  bcd2tm(&timp, timespec.tv_time, timespec.tv_date);
-  unix_time = mktime(&timp);
-
-  if (unix_time == -1){/* incorrect time in RTC cell */
-    unix_time = 1000000000;
-  }
-  /* set correct time */
-  tm2bcd((localtime(&unix_time)), &timespec);
-  rtcSetTime(&RTCD1, &timespec);
-
-  while (TRUE){
-    rtcGetTime(&RTCD1, &timespec);
-    bcd2tm(&timp, timespec.tv_time, timespec.tv_date);
-    unix_time = mktime(&timp);
-    chThdSleepMilliseconds(1500);
-  }
-  return 0;
-}
-
-
-
-
-
+/*
+    ChibiOS/RT - Copyright (C) 2006,2007,2008,2009,2010,
+                 2011,2012 Giovanni Di Sirio.
+
+    This file is part of ChibiOS/RT.
+
+    ChibiOS/RT is free software; you can redistribute it and/or modify
+    it under the terms of the GNU General Public License as published by
+    the Free Software Foundation; either version 3 of the License, or
+    (at your option) any later version.
+
+    ChibiOS/RT is distributed in the hope that it will be useful,
+    but WITHOUT ANY WARRANTY; without even the implied warranty of
+    MERCHANTABILITY or FITNESS FOR A PARTICULAR PURPOSE.  See the
+    GNU General Public License for more details.
+
+    You should have received a copy of the GNU General Public License
+    along with this program.  If not, see <http://www.gnu.org/licenses/>.
+*/
+#include <time.h>
+#include <stdlib.h>
+
+#include "ch.h"
+#include "hal.h"
+
+/*===========================================================================*/
+/* Notes.                                                                    */
+/*===========================================================================*/
+/*
+This structure is used to hold the values representing a calendar time.
+It contains the following members, with the meanings as shown.
+
+int tm_sec       seconds after minute [0-61] (61 allows for 2 leap-seconds)
+int tm_min       minutes after hour [0-59] 
+int tm_hour      hours after midnight [0-23] 
+int tm_mday      day of the month [1-31] 
+int tm_mon       month of year [0-11] 
+int tm_year      current year-1900 
+int tm_wday      days since Sunday [0-6] 
+int tm_yday      days since January 1st [0-365] 
+int tm_isdst     daylight savings indicator (1 = yes, 0 = no, -1 = unknown)
+*/
+
+RTCTime  timespec;
+RTCAlarm alarmspec;
+RTCWakeup wakeupspec;
+RTCCallbackConfig cb_cfg;
+time_t unix_time;
+
+/**
+ * Alarms callback
+ */
+static inline void exti_rtcalarm_cb(EXTDriver *extp, expchannel_t channel){
+  (void)extp;
+  (void)channel;
+  if (RTCD1.id_rtc->ISR | RTC_ISR_ALRBF){
+    RTCD1.id_rtc->ISR &= ~RTC_ISR_ALRBF;
+  }
+  if (RTCD1.id_rtc->ISR | RTC_ISR_ALRAF){
+    RTCD1.id_rtc->ISR &= ~RTC_ISR_ALRAF;
+  }
+  palTogglePad(GPIOB, GPIOB_LED_R);
+}
+
+/**
+ * Periodic wakeup callback
+ */
+static inline void exti_rtcwakeup_cb(EXTDriver *extp, expchannel_t channel){
+  (void)extp;
+  (void)channel;
+  /* manually clear flags because exti driver does not do that */
+  if (RTCD1.id_rtc->ISR | RTC_ISR_WUTF){
+    RTCD1.id_rtc->ISR &= ~RTC_ISR_WUTF;
+  }
+  palTogglePad(GPIOB, GPIOB_LED_B);
+  palTogglePad(GPIOB, GPIOB_LED_R);
+}
+
+
+static const EXTConfig extcfg = {
+  {
+    {EXT_CH_MODE_DISABLED, NULL},
+    {EXT_CH_MODE_DISABLED, NULL},
+    {EXT_CH_MODE_DISABLED, NULL},
+    {EXT_CH_MODE_DISABLED, NULL},
+    {EXT_CH_MODE_DISABLED, NULL},
+    {EXT_CH_MODE_DISABLED, NULL},
+    {EXT_CH_MODE_DISABLED, NULL},
+    {EXT_CH_MODE_DISABLED, NULL},
+    {EXT_CH_MODE_DISABLED, NULL},
+    {EXT_CH_MODE_DISABLED, NULL},
+    {EXT_CH_MODE_DISABLED, NULL},
+    {EXT_CH_MODE_DISABLED, NULL},
+    {EXT_CH_MODE_DISABLED, NULL},
+    {EXT_CH_MODE_DISABLED, NULL},
+    {EXT_CH_MODE_DISABLED, NULL},
+    {EXT_CH_MODE_DISABLED, NULL},
+    {EXT_CH_MODE_DISABLED, NULL},
+    {EXT_CH_MODE_RISING_EDGE | EXT_CH_MODE_AUTOSTART, exti_rtcalarm_cb},/* RTC alarms */
+    {EXT_CH_MODE_DISABLED, NULL},
+    {EXT_CH_MODE_DISABLED, NULL},
+    {EXT_CH_MODE_DISABLED, NULL},
+    {EXT_CH_MODE_DISABLED, NULL},/* timestamp */
+    {EXT_CH_MODE_RISING_EDGE| EXT_CH_MODE_AUTOSTART, exti_rtcwakeup_cb},/* wakeup */
+  },
+  EXT_MODE_EXTI(
+      0,
+      0,
+      0,
+      0,
+      0,
+      0,
+      0,
+      0,
+      0,
+      0,
+      0,
+      0,
+      0,
+      0,
+      0,
+      0)/* 15 */
+};
+
+/**
+ * Convert from STM32 BCD to classical format.
+ */
+void bcd2tm(struct tm *timp, uint32_t tv_time, uint32_t tv_date){
+  timp->tm_isdst = -1;
+
+  timp->tm_wday = ((tv_date >> 13) & 0x7);
+  if(timp->tm_wday == 7)
+    timp->tm_wday = 0;
+  timp->tm_mday = (tv_date & 0xF) + ((tv_date >> 4) & 0x3) * 10;
+  timp->tm_mon  = (((tv_date >> 8) & 0xF) + ((tv_date >> 12) & 0x1) * 10) - 1;
+  timp->tm_year = (((tv_date >> 16)& 0xF) + ((tv_date >> 20) & 0xF) * 10) + 2000 - 1900;
+
+  timp->tm_sec  = (tv_time & 0xF) + ((tv_time >> 4) & 0x7) * 10;
+  timp->tm_min  = ((tv_time >> 8)& 0xF) + ((tv_time >> 12) & 0x7) * 10;
+  timp->tm_hour = ((tv_time >> 16)& 0xF) + ((tv_time >> 20) & 0x3) * 10;
+}
+
+/**
+ * Convert from classical format to STM32 BCD
+ */
+void tm2bcd(struct tm *timp, RTCTime *timespec){
+  uint32_t v = 0;
+
+  timespec->tv_date = 0;
+  timespec->tv_time = 0;
+
+  v = timp->tm_year - 100;
+  timespec->tv_date |= (((v / 10) & 0xF) << 20) | ((v % 10) << 16);
+  if (timp->tm_wday == 0)
+    v = 7;
+  else
+    v = timp->tm_wday;
+  timespec->tv_date |= (v & 7) << 13;
+  v = timp->tm_mon + 1;
+  timespec->tv_date |= (((v / 10) & 1) << 12) | ((v % 10) << 8);
+  v = timp->tm_mday;
+  timespec->tv_date |= (((v / 10) & 3) << 4) | (v % 10);
+  v = timp->tm_hour;
+  timespec->tv_time |= (((v / 10) & 3) << 20) | ((v % 10) << 16);
+  v = timp->tm_min;
+  timespec->tv_time |= (((v / 10) & 7) << 12) | ((v % 10) << 8);
+  v = timp->tm_sec;
+  timespec->tv_time |= (((v / 10) & 7) << 4) | (v % 10);
+}
+
+
+
+/**
+ * Main function.
+ */
+int main(void){
+  struct tm timp;
+
+  halInit();
+  chSysInit();
+
+  extStart(&EXTD1, &extcfg);
+
+  /* tune wakeup callback */
+  wakeupspec.wakeup = ((uint32_t)4) << 16; /* select 1 Hz clock source */
+  wakeupspec.wakeup |= 3; /* set counter value to 3. Period will be 3+1 seconds. */
+  rtcSetWakeup(&RTCD1, &wakeupspec);
+
+  /* enable wakeup callback */
+  cb_cfg.cb_cfg = WAKEUP_CB_FLAG;
+  rtcSetCallback(&RTCD1, &cb_cfg);
+
+  /* get current time in unix format */
+  rtcGetTime(&RTCD1, &timespec);
+  bcd2tm(&timp, timespec.tv_time, timespec.tv_date);
+  unix_time = mktime(&timp);
+
+  if (unix_time == -1){/* incorrect time in RTC cell */
+    unix_time = 1000000000;
+  }
+  /* set correct time */
+  tm2bcd((localtime(&unix_time)), &timespec);
+  rtcSetTime(&RTCD1, &timespec);
+
+  while (TRUE){
+    rtcGetTime(&RTCD1, &timespec);
+    bcd2tm(&timp, timespec.tv_time, timespec.tv_date);
+    unix_time = mktime(&timp);
+    chThdSleepMilliseconds(1500);
+  }
+  return 0;
+}
+
+
+
+
+